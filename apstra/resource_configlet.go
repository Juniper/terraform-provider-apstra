package tfapstra

import (
	"context"
	"errors"
	"fmt"
	"github.com/Juniper/apstra-go-sdk/apstra"
	"github.com/hashicorp/terraform-plugin-framework-validators/helpers/validatordiag"
	"github.com/hashicorp/terraform-plugin-framework/path"
	"github.com/hashicorp/terraform-plugin-framework/resource"
	"github.com/hashicorp/terraform-plugin-framework/resource/schema"
	"github.com/hashicorp/terraform-plugin-framework/types"
	"strings"
	"terraform-provider-apstra/apstra/design"
	"terraform-provider-apstra/apstra/utils"
)

var _ resource.ResourceWithConfigure = &resourceConfiglet{}
var _ resource.ResourceWithValidateConfig = &resourceConfiglet{}

type resourceConfiglet struct {
	client *apstra.Client
}

func (o *resourceConfiglet) Metadata(_ context.Context, req resource.MetadataRequest, resp *resource.MetadataResponse) {
	resp.TypeName = req.ProviderTypeName + "_configlet"
}

func (o *resourceConfiglet) Configure(ctx context.Context, req resource.ConfigureRequest, resp *resource.ConfigureResponse) {
	o.client = ResourceGetClient(ctx, req, resp)
}

func (o *resourceConfiglet) Schema(_ context.Context, _ resource.SchemaRequest, resp *resource.SchemaResponse) {
	resp.Schema = schema.Schema{
		MarkdownDescription: "This resource creates a specific Configlet.\n\n",
		Attributes:          design.Configlet{}.ResourceAttributes(),
	}
}
func (o *resourceConfiglet) ValidateConfig(ctx context.Context, req resource.ValidateConfigRequest, resp *resource.ValidateConfigResponse) {
	// create a map of each friendly (aligned with the web UI) config section names keyed by platform
	platformToAllowedSectionsMap := map[apstra.PlatformOS][]string{
		apstra.PlatformOSJunos: {
			utils.StringersToFriendlyString(apstra.ConfigletSectionSystem, apstra.PlatformOSJunos),
			utils.StringersToFriendlyString(apstra.ConfigletSectionSetBasedSystem, apstra.PlatformOSJunos),
			utils.StringersToFriendlyString(apstra.ConfigletSectionSetBasedInterface, apstra.PlatformOSJunos),
			utils.StringersToFriendlyString(apstra.ConfigletSectionDeleteBasedInterface, apstra.PlatformOSJunos),
			utils.StringersToFriendlyString(apstra.ConfigletSectionInterface, apstra.PlatformOSJunos),
		},
		apstra.PlatformOSCumulus: {
			apstra.ConfigletSectionFRR.String(),
			apstra.ConfigletSectionInterface.String(),
			apstra.ConfigletSectionFile.String(),
			apstra.ConfigletSectionOSPF.String(),
		},
		apstra.PlatformOSNxos: {
			apstra.ConfigletSectionSystem.String(),
			apstra.ConfigletSectionInterface.String(),
			apstra.ConfigletSectionSystemTop.String(),
			apstra.ConfigletSectionOSPF.String(),
		},
		apstra.PlatformOSEos: {
			apstra.ConfigletSectionSystem.String(),
			apstra.ConfigletSectionInterface.String(),
			apstra.ConfigletSectionSystemTop.String(),
			apstra.ConfigletSectionOSPF.String(),
		},
		apstra.PlatformOSSonic: {
			apstra.ConfigletSectionSystem.String(),
			apstra.ConfigletSectionFile.String(),
			apstra.ConfigletSectionOSPF.String(),
			apstra.ConfigletSectionFRR.String(),
		},
	}

	// Retrieve values from config
	var config design.Configlet
	resp.Diagnostics.Append(req.Config.Get(ctx, &config)...)
	if resp.Diagnostics.HasError() {
		return
	}

	// extract generators from config
	var generators []design.ConfigletGenerator
	resp.Diagnostics.Append(config.Generators.ElementsAs(ctx, &generators, false)...)
	if resp.Diagnostics.HasError() {
		return
	}

	// validate each generator
	for i, generator := range generators {
		// extract the platform/config_style from the generator object as an SDK iota type
		var platform apstra.PlatformOS
		err := platform.FromString(generator.ConfigStyle.ValueString())
		if err != nil {
			resp.Diagnostics.AddAttributeError(
				path.Root("generators").AtListIndex(i),
				fmt.Sprintf("unknown config style %q validation should have caught this", platform),
				err.Error())
			return
		}

		// ensure that the validation map has an entry for this platform
		var ok bool
		if _, ok = platformToAllowedSectionsMap[platform]; !ok {
			resp.Diagnostics.AddAttributeError(
				path.Root("generators").AtListIndex(i),
				fmt.Sprintf("cannot validate config style %q config sections - this is a provider issue", platform),
				fmt.Sprintf("cannot validate config style %q config sections - this is a provider issue", platform))
			return
		}

		// ensure that the configured section is valid for the specified platform
		if !utils.SliceContains(generator.Section.ValueString(), platformToAllowedSectionsMap[platform]) {
			resp.Diagnostics.Append(
				validatordiag.InvalidAttributeCombinationDiagnostic(
					path.Root("generators").AtListIndex(i),
					fmt.Sprintf("config style %q allows sections \"%s\", got %s",
						platform, strings.Join(platformToAllowedSectionsMap[platform], "\", \""), generator.Section),
				),
			)
		}
	}
}

func (o *resourceConfiglet) Create(ctx context.Context, req resource.CreateRequest, resp *resource.CreateResponse) {
	if o.client == nil {
		resp.Diagnostics.AddError(errResourceUnconfiguredSummary, errResourceUnconfiguredCreateDetail)
		return
	}

	// Retrieve values from plan
	var plan design.Configlet
	resp.Diagnostics.Append(req.Plan.Get(ctx, &plan)...)
	if resp.Diagnostics.HasError() {
		return
	}

	request := plan.Request(ctx, &resp.Diagnostics)
	if resp.Diagnostics.HasError() {
		return
	}

	id, err := o.client.CreateConfiglet(ctx, request)
	if err != nil {
		resp.Diagnostics.AddError("Error Creating Configlet", err.Error())
		return
	}

	plan.Id = types.StringValue(id.String())
	resp.Diagnostics.Append(resp.State.Set(ctx, &plan)...)
}

func (o *resourceConfiglet) Read(ctx context.Context, req resource.ReadRequest, resp *resource.ReadResponse) {
	if o.client == nil {
		resp.Diagnostics.AddError(errResourceUnconfiguredSummary, errResourceUnconfiguredReadDetail)
		return
	}

	var state design.Configlet
	resp.Diagnostics.Append(req.State.Get(ctx, &state)...)
	if resp.Diagnostics.HasError() {
		return
	}

	api, err := o.client.GetConfiglet(ctx, apstra.ObjectId(state.Id.ValueString()))
	if err != nil {
		var ace apstra.ApstraClientErr
		if errors.As(err, &ace) && ace.Type() == apstra.ErrNotfound {
			resp.State.RemoveResource(ctx)
			return
		}
		resp.Diagnostics.AddError("failed to read Configlet", err.Error())
		return
	}

	state.Id = types.StringValue(string(api.Id))
	state.LoadApiData(ctx, api.Data, &resp.Diagnostics)
	if resp.Diagnostics.HasError() {
		return
	}

	// Set state
	resp.Diagnostics.Append(resp.State.Set(ctx, &state)...)
}

// Update resource
func (o *resourceConfiglet) Update(ctx context.Context, req resource.UpdateRequest, resp *resource.UpdateResponse) {
	if o.client == nil {
		resp.Diagnostics.AddError(errResourceUnconfiguredSummary, errResourceUnconfiguredUpdateDetail)
		return
	}

	// Get plan values
	var plan design.Configlet
	resp.Diagnostics.Append(req.Plan.Get(ctx, &plan)...)
	if resp.Diagnostics.HasError() {
		return
	}

	// Create request
	c := plan.Request(ctx, &resp.Diagnostics)
	if resp.Diagnostics.HasError() {
		return
	}

	// Update Configlet
	err := o.client.UpdateConfiglet(ctx, apstra.ObjectId(plan.Id.ValueString()), c)
	if err != nil {
		resp.Diagnostics.AddError("error updating Configlet", err.Error())
		return
	}
	resp.Diagnostics.Append(resp.State.Set(ctx, &plan)...)
}

// Delete resource
func (o *resourceConfiglet) Delete(ctx context.Context, req resource.DeleteRequest, resp *resource.DeleteResponse) {
	if o.client == nil {
		resp.Diagnostics.AddError(errResourceUnconfiguredSummary, errResourceUnconfiguredDeleteDetail)
		return
	}

<<<<<<< HEAD
	var state design.Configlet
=======
>>>>>>> 6a62efc2
	resp.Diagnostics.Append(req.State.Get(ctx, &state)...)
	if resp.Diagnostics.HasError() {
		return
	}

	// Delete Configlet by calling API
	err := o.client.DeleteConfiglet(ctx, apstra.ObjectId(state.Id.ValueString()))
	if err != nil {
		var ace apstra.ApstraClientErr
		if errors.As(err, &ace) && ace.Type() != apstra.ErrNotfound { // 404 is okay - it's the objective
			resp.Diagnostics.AddError("error deleting Configlet", err.Error())
			return
		}
	}
}<|MERGE_RESOLUTION|>--- conflicted
+++ resolved
@@ -219,10 +219,7 @@
 		return
 	}
 
-<<<<<<< HEAD
 	var state design.Configlet
-=======
->>>>>>> 6a62efc2
 	resp.Diagnostics.Append(req.State.Get(ctx, &state)...)
 	if resp.Diagnostics.HasError() {
 		return
