package tfapstra

import (
	"context"
	"errors"
	"fmt"
	"github.com/Juniper/apstra-go-sdk/apstra"
	"github.com/hashicorp/terraform-plugin-framework-validators/helpers/validatordiag"
	"github.com/hashicorp/terraform-plugin-framework/path"
	"github.com/hashicorp/terraform-plugin-framework/resource"
	"github.com/hashicorp/terraform-plugin-framework/resource/schema"
	"github.com/hashicorp/terraform-plugin-framework/types"
	"strings"
	"terraform-provider-apstra/apstra/design"
	"terraform-provider-apstra/apstra/utils"
)

var _ resource.ResourceWithConfigure = &resourceConfiglet{}
var _ resource.ResourceWithValidateConfig = &resourceConfiglet{}

type resourceConfiglet struct {
	client *apstra.Client
}

func (o *resourceConfiglet) Metadata(_ context.Context, req resource.MetadataRequest, resp *resource.MetadataResponse) {
	resp.TypeName = req.ProviderTypeName + "_configlet"
}

func (o *resourceConfiglet) Configure(ctx context.Context, req resource.ConfigureRequest, resp *resource.ConfigureResponse) {
	o.client = ResourceGetClient(ctx, req, resp)
}

func (o *resourceConfiglet) Schema(_ context.Context, _ resource.SchemaRequest, resp *resource.SchemaResponse) {
	resp.Schema = schema.Schema{
		MarkdownDescription: "This resource creates a specific Configlet.\n\n",
		Attributes:          design.Configlet{}.ResourceAttributes(),
	}
}
func (o *resourceConfiglet) ValidateConfig(ctx context.Context, req resource.ValidateConfigRequest, resp *resource.ValidateConfigResponse) {
	// create a map of each friendly (aligned with the web UI) config section names keyed by platform
	platformToAllowedSectionsMap := map[apstra.PlatformOS][]string{
		apstra.PlatformOSJunos: {
			utils.StringersToFriendlyString(apstra.ConfigletSectionSystem, apstra.PlatformOSJunos),
			utils.StringersToFriendlyString(apstra.ConfigletSectionSetBasedSystem, apstra.PlatformOSJunos),
			utils.StringersToFriendlyString(apstra.ConfigletSectionSetBasedInterface, apstra.PlatformOSJunos),
			utils.StringersToFriendlyString(apstra.ConfigletSectionDeleteBasedInterface, apstra.PlatformOSJunos),
			utils.StringersToFriendlyString(apstra.ConfigletSectionInterface, apstra.PlatformOSJunos),
		},
		apstra.PlatformOSCumulus: {
			apstra.ConfigletSectionFRR.String(),
			apstra.ConfigletSectionInterface.String(),
			apstra.ConfigletSectionFile.String(),
			apstra.ConfigletSectionOSPF.String(),
		},
		apstra.PlatformOSNxos: {
			apstra.ConfigletSectionSystem.String(),
			apstra.ConfigletSectionInterface.String(),
			apstra.ConfigletSectionSystemTop.String(),
			apstra.ConfigletSectionOSPF.String(),
		},
		apstra.PlatformOSEos: {
			apstra.ConfigletSectionSystem.String(),
			apstra.ConfigletSectionInterface.String(),
			apstra.ConfigletSectionSystemTop.String(),
			apstra.ConfigletSectionOSPF.String(),
		},
		apstra.PlatformOSSonic: {
			apstra.ConfigletSectionSystem.String(),
			apstra.ConfigletSectionFile.String(),
			apstra.ConfigletSectionOSPF.String(),
			apstra.ConfigletSectionFRR.String(),
		},
	}

	// Retrieve values from config
	var config design.Configlet
	resp.Diagnostics.Append(req.Config.Get(ctx, &config)...)
	if resp.Diagnostics.HasError() {
		return
	}

	// extract generators from config
	var generators []design.ConfigletGenerator
	resp.Diagnostics.Append(config.Generators.ElementsAs(ctx, &generators, false)...)
	if resp.Diagnostics.HasError() {
		return
	}

	// validate each generator
	for i, generator := range generators {
		// extract the platform/config_style from the generator object as an SDK iota type
		var platform apstra.PlatformOS
		err := platform.FromString(generator.ConfigStyle.ValueString())
		if err != nil {
			resp.Diagnostics.AddAttributeError(
				path.Root("generators").AtListIndex(i),
				fmt.Sprintf("unknown config style %q validation should have caught this", platform),
				err.Error())
			return
		}

		// ensure that the validation map has an entry for this platform
		var ok bool
		if _, ok = platformToAllowedSectionsMap[platform]; !ok {
			resp.Diagnostics.AddAttributeError(
				path.Root("generators").AtListIndex(i),
				fmt.Sprintf("cannot validate config style %q config sections - this is a provider issue", platform),
				fmt.Sprintf("cannot validate config style %q config sections - this is a provider issue", platform))
			return
		}

		// ensure that the configured section is valid for the specified platform
		if !utils.SliceContains(generator.Section.ValueString(), platformToAllowedSectionsMap[platform]) {
			resp.Diagnostics.Append(
				validatordiag.InvalidAttributeCombinationDiagnostic(
					path.Root("generators").AtListIndex(i),
					fmt.Sprintf("config style %q allows sections \"%s\", got %s",
						platform, strings.Join(platformToAllowedSectionsMap[platform], "\", \""), generator.Section),
				),
			)
		}
	}
}

func (o *resourceConfiglet) Create(ctx context.Context, req resource.CreateRequest, resp *resource.CreateResponse) {
	// Retrieve values from plan
	var plan design.Configlet
	resp.Diagnostics.Append(req.Plan.Get(ctx, &plan)...)
	if resp.Diagnostics.HasError() {
		return
	}

	request := plan.Request(ctx, &resp.Diagnostics)
	if resp.Diagnostics.HasError() {
		return
	}

	id, err := o.client.CreateConfiglet(ctx, request)
	if err != nil {
		resp.Diagnostics.AddError("Error Creating Configlet", err.Error())
		return
	}

	plan.Id = types.StringValue(id.String())
	resp.Diagnostics.Append(resp.State.Set(ctx, &plan)...)
}

func (o *resourceConfiglet) Read(ctx context.Context, req resource.ReadRequest, resp *resource.ReadResponse) {
	var state design.Configlet
	resp.Diagnostics.Append(req.State.Get(ctx, &state)...)
	if resp.Diagnostics.HasError() {
		return
	}

	api, err := o.client.GetConfiglet(ctx, apstra.ObjectId(state.Id.ValueString()))
	if err != nil {
		var ace apstra.ApstraClientErr
		if errors.As(err, &ace) && ace.Type() == apstra.ErrNotfound {
			resp.State.RemoveResource(ctx)
			return
		}
		resp.Diagnostics.AddError("failed to read Configlet", err.Error())
		return
	}

	state.Id = types.StringValue(string(api.Id))
	state.LoadApiData(ctx, api.Data, &resp.Diagnostics)
	if resp.Diagnostics.HasError() {
		return
	}

	// Set state
	resp.Diagnostics.Append(resp.State.Set(ctx, &state)...)
}

// Update resource
func (o *resourceConfiglet) Update(ctx context.Context, req resource.UpdateRequest, resp *resource.UpdateResponse) {
	// Get plan values
	var plan design.Configlet
	resp.Diagnostics.Append(req.Plan.Get(ctx, &plan)...)
	if resp.Diagnostics.HasError() {
		return
	}

	// Create request
	c := plan.Request(ctx, &resp.Diagnostics)
	if resp.Diagnostics.HasError() {
		return
	}

	// Update Configlet
	err := o.client.UpdateConfiglet(ctx, apstra.ObjectId(plan.Id.ValueString()), c)
	if err != nil {
		resp.Diagnostics.AddError("error updating Configlet", err.Error())
		return
	}
	resp.Diagnostics.Append(resp.State.Set(ctx, &plan)...)
}

// Delete resource
func (o *resourceConfiglet) Delete(ctx context.Context, req resource.DeleteRequest, resp *resource.DeleteResponse) {
<<<<<<< HEAD
	var state design.Configlet
=======
	if o.client == nil {
		resp.Diagnostics.AddError(errResourceUnconfiguredSummary, errResourceUnconfiguredDeleteDetail)
		return
	}
>>>>>>> 2deb9ffb

	var state design.Configlet
	resp.Diagnostics.Append(req.State.Get(ctx, &state)...)
	if resp.Diagnostics.HasError() {
		return
	}

	// Delete Configlet by calling API
	err := o.client.DeleteConfiglet(ctx, apstra.ObjectId(state.Id.ValueString()))
	if err != nil {
		var ace apstra.ApstraClientErr
		if errors.As(err, &ace) && ace.Type() != apstra.ErrNotfound { // 404 is okay - it's the objective
			resp.Diagnostics.AddError("error deleting Configlet", err.Error())
			return
		}
	}
}<|MERGE_RESOLUTION|>--- conflicted
+++ resolved
@@ -199,15 +199,6 @@
 
 // Delete resource
 func (o *resourceConfiglet) Delete(ctx context.Context, req resource.DeleteRequest, resp *resource.DeleteResponse) {
-<<<<<<< HEAD
-	var state design.Configlet
-=======
-	if o.client == nil {
-		resp.Diagnostics.AddError(errResourceUnconfiguredSummary, errResourceUnconfiguredDeleteDetail)
-		return
-	}
->>>>>>> 2deb9ffb
-
 	var state design.Configlet
 	resp.Diagnostics.Append(req.State.Get(ctx, &state)...)
 	if resp.Diagnostics.HasError() {
