--- conflicted
+++ resolved
@@ -366,12 +366,9 @@
 }
 
 func RackTypeF(ctx context.Context) (*apstra.RackType, func(context.Context) error, error) {
-<<<<<<< HEAD
-	client, err := GetTestClient(ctx)
-=======
-	deleteFunc := func(ctx context.Context) error { return nil }
-	client, err := GetTestClient()
->>>>>>> a1a2358c
+	deleteFunc := func(ctx context.Context) error { return nil }
+
+  client, err := GetTestClient(ctx)
 	if err != nil {
 		return nil, deleteFunc, err
 	}
