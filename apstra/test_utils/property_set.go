package testutils

import (
	"context"
	"github.com/Juniper/apstra-go-sdk/apstra"
	"github.com/hashicorp/terraform-plugin-testing/helper/acctest"
)

func PropertySetA(ctx context.Context) (*apstra.PropertySet, func(context.Context) error, error) {
<<<<<<< HEAD
	client, err := GetTestClient(ctx)
=======
>>>>>>> a1a2358c
	deleteFunc := func(_ context.Context) error { return nil }
	client, err := GetTestClient()
	if err != nil {
		return nil, deleteFunc, err
	}

	name := acctest.RandStringFromCharSet(10, acctest.CharSetAlphaNum)
	request := apstra.PropertySetData{
		Label:  name,
		Values: []byte(`{"value_int": 42, "value_json": {"inner_value_str": "innerstr", "inner_value_int": 4242}, "value_str": "str"}`),
	}

	id, err := client.CreatePropertySet(ctx, &request)
	if err != nil {
		return nil, deleteFunc, err
	}
	deleteFunc = func(ctx context.Context) error {
		return client.DeletePropertySet(ctx, id)
	}

	ps, err := client.GetPropertySet(ctx, id)
	if err != nil {
		return nil, deleteFunc, err
	}

	return ps, deleteFunc, nil
}<|MERGE_RESOLUTION|>--- conflicted
+++ resolved
@@ -7,12 +7,9 @@
 )
 
 func PropertySetA(ctx context.Context) (*apstra.PropertySet, func(context.Context) error, error) {
-<<<<<<< HEAD
-	client, err := GetTestClient(ctx)
-=======
->>>>>>> a1a2358c
 	deleteFunc := func(_ context.Context) error { return nil }
-	client, err := GetTestClient()
+
+  client, err := GetTestClient(ctx)
 	if err != nil {
 		return nil, deleteFunc, err
 	}
