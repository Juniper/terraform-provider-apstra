package tfapstra

import (
	"context"
	"fmt"
	"github.com/Juniper/apstra-go-sdk/apstra"
	"github.com/Juniper/terraform-provider-apstra/apstra/compatibility"
	"github.com/Juniper/terraform-provider-apstra/apstra/utils"
	"github.com/hashicorp/terraform-plugin-framework-validators/int64validator"
	"github.com/hashicorp/terraform-plugin-framework-validators/stringvalidator"
	"github.com/hashicorp/terraform-plugin-framework/datasource"
	"github.com/hashicorp/terraform-plugin-framework/diag"
	"github.com/hashicorp/terraform-plugin-framework/provider"
	"github.com/hashicorp/terraform-plugin-framework/provider/schema"
	"github.com/hashicorp/terraform-plugin-framework/resource"
	"github.com/hashicorp/terraform-plugin-framework/schema/validator"
	"github.com/hashicorp/terraform-plugin-framework/types"
	"net/http"
	"os"
	"runtime"
	"strconv"
	"strings"
	"sync"
	"time"
)

const (
	defaultTag    = "v0.0.0"
	defaultCommit = "devel"

	envApiTimeout            = "APSTRA_API_TIMEOUT"
	envBlueprintMutexEnabled = "APSTRA_BLUEPRINT_MUTEX_ENABLED"
	envBlueprintMutexMessage = "APSTRA_BLUEPRINT_MUTEX_MESSAGE"
	envExperimental          = "APSTRA_EXPERIMENTAL"
	envTlsNoVerify           = "APSTRA_TLS_VALIDATION_DISABLED"

	blueprintMutexMessage = "locked by terraform at $DATE"

	osxCertErrStringMatch = "certificate is not trusted"
	winCertErrStringMatch = "x509: certificate signed by unknown authority"
	linCertErrStringMatch = "x509: cannot validate certificate for"

	defaultApiTimeout = 10

	disableTlsValidationMsg = `!!! BAD IDEA WARNING !!!

If you expected TLS validation to fail because the Apstra server is not
configured with a trusted certificate, you might consider setting...

	tls_validation_disabled = true

...in the provider configuration block.
https://registry.terraform.io/providers/Juniper/apstra/%s/docs#tls_validation_disabled`
)

var commit, tag string // populated by goreleaser

var _ provider.Provider = &Provider{}

// NewProvider instantiates the provider in main
func NewProvider() provider.Provider {
	l := len(commit)
	switch {
	case l == 0:
		commit = defaultCommit
	case l > 7:
		commit = commit[:8]
	}

	if len(tag) == 0 {
		tag = defaultTag
	}

	return &Provider{
		Version: tag,
		Commit:  commit,
	}
}

// map of mutexes keyed by blueprint ID
var blueprintMutexes map[string]apstra.Mutex

// mutex which we use to control access to blueprintMutexes
var blueprintMutexesMutex sync.Mutex

// Provider fulfils the provider.Provider interface
type Provider struct {
	Version string
	Commit  string
}

// providerData gets instantiated in Provider's Configure() method and
// is made available to the Configure() method of implementations of
// datasource.DataSource and resource.Resource
type providerData struct {
	client           *apstra.Client
	providerVersion  string
	terraformVersion string
	bpLockFunc       func(context.Context, string) error
	bpUnlockFunc     func(context.Context, string) error
}

func (p *Provider) Metadata(_ context.Context, _ provider.MetadataRequest, resp *provider.MetadataResponse) {
	resp.TypeName = "apstra"
	resp.Version = p.Version + "-" + p.Commit
}

func (p *Provider) Schema(_ context.Context, _ provider.SchemaRequest, resp *provider.SchemaResponse) {
	resp.Schema = schema.Schema{
		Attributes: map[string]schema.Attribute{
			"url": schema.StringAttribute{
				MarkdownDescription: "URL of the apstra server, e.g. `https://apstra.example.com`\n It is possible " +
					"to include Apstra API credentials in the URL using " +
					"[standard syntax](https://datatracker.ietf.org/doc/html/rfc1738#section-3.1). Care should be " +
					"taken to ensure that these credentials aren't accidentally committed to version control, etc... " +
					"The preferred approach is to pass the credentials as environment variables `" +
					utils.EnvApstraUsername + "`  and `" + utils.EnvApstraPassword + "`.\n If `url` is omitted, " +
					"environment variable `" + utils.EnvApstraUrl + "` can be used to in its place.\n When the " +
					"username or password are embedded in the URL string, any special characters must be " +
					"URL-encoded. For example, `pass^word` would become `pass%5eword`.",
				Optional:   true,
				Validators: []validator.String{stringvalidator.LengthAtLeast(1)},
			},
			"tls_validation_disabled": schema.BoolAttribute{
				MarkdownDescription: "Set 'true' to disable TLS certificate validation.",
				Optional:            true,
			},
			"blueprint_mutex_enabled": schema.BoolAttribute{
				MarkdownDescription: "Blueprint mutexes are indicators that changes are being made in a staging " +
					"Blueprint and other automation processes (including other instances of Terraform) should wait " +
					"before beginning to make changes of their own. Setting this attribute 'true' causes the " +
					"provider to lock a blueprint-specific mutex before making any changes. [More info here]" +
					"(https://github.com/Juniper/terraform-provider-apstra/blob/main/kb/blueprint_mutex.md).",
				Optional: true,
			},
			"blueprint_mutex_message": schema.StringAttribute{
				MarkdownDescription: fmt.Sprintf("Blueprint mutexes are signals that changes are being made "+
					"in a staging Blueprint and other automation processes (including other instances of Terraform) "+
					"should wait before beginning to make changes of their own. The mutexes embed a human-readable "+
					"field to reduce confusion in the event a mutex needs to be cleared manually. This attribute "+
					"overrides the default message in that field: %q.", blueprintMutexMessage),
				Optional:   true,
				Validators: []validator.String{stringvalidator.LengthAtLeast(1)},
			},
			"experimental": schema.BoolAttribute{
				MarkdownDescription: fmt.Sprintf("Sets a flag in the underlying Apstra SDK client object "+
					"which enables *experimental* features. At this time, the only effect is bypassing version "+
					"compatibility checks in the SDK. This provider release is tested with Apstra versions %s.",
					compatibility.SupportedApiVersionsPretty()),
				Optional: true,
			},
			"api_timeout": schema.Int64Attribute{
				MarkdownDescription: fmt.Sprintf("Timeout in seconds for completing API transactions "+
					"with the Apstra server. Omit for default value of %d seconds. Value of 0 results in "+
					"infinite timeout.",
					defaultApiTimeout),
				Optional:   true,
				Validators: []validator.Int64{int64validator.AtLeast(0)},
			},
		},
	}
}

// Provider configuration struct. Matches GetSchema() output.
type providerConfig struct {
	Url          types.String `tfsdk:"url"`
	TlsNoVerify  types.Bool   `tfsdk:"tls_validation_disabled"`
	MutexEnable  types.Bool   `tfsdk:"blueprint_mutex_enabled"`
	MutexMessage types.String `tfsdk:"blueprint_mutex_message"`
	Experimental types.Bool   `tfsdk:"experimental"`
	ApiTimeout   types.Int64  `tfsdk:"api_timeout"`
}

func (o *providerConfig) fromEnv(_ context.Context, diags *diag.Diagnostics) {
	if s, ok := os.LookupEnv(envTlsNoVerify); ok && o.TlsNoVerify.IsNull() {
		v, err := strconv.ParseBool(s)
		if err != nil {
			diags.AddError(fmt.Sprintf("error parsing environment variable %q", envTlsNoVerify), err.Error())
		}
		o.TlsNoVerify = types.BoolValue(v)
	}

	if s, ok := os.LookupEnv(envBlueprintMutexEnabled); ok && o.MutexEnable.IsNull() {
		v, err := strconv.ParseBool(s)
		if err != nil {
			diags.AddError(fmt.Sprintf("error parsing environment variable %q", envBlueprintMutexEnabled), err.Error())
		}
		o.MutexEnable = types.BoolValue(v)
	}

	if s, ok := os.LookupEnv(envBlueprintMutexMessage); ok && o.MutexMessage.IsNull() {
		if len(s) < 1 {
			diags.AddError(fmt.Sprintf("error parsing environment variable %q", envBlueprintMutexMessage),
				fmt.Sprintf("minimum string length 1; got %q", s))
		}
		o.MutexMessage = types.StringValue(s)
	}

	if s, ok := os.LookupEnv(envExperimental); ok && o.Experimental.IsNull() {
		v, err := strconv.ParseBool(s)
		if err != nil {
			diags.AddError(fmt.Sprintf("error parsing environment variable %q", envExperimental), err.Error())
		}
		o.Experimental = types.BoolValue(v)
	}

	if s, ok := os.LookupEnv(envApiTimeout); ok && o.ApiTimeout.IsNull() {
		v, err := strconv.ParseInt(s, 0, 64)
		if err != nil {
			diags.AddError(fmt.Sprintf("error parsing environment variable %q", envApiTimeout), err.Error())
		}
		if v < 0 {
			diags.AddError(fmt.Sprintf("invalid value in environment variable %q", envApiTimeout),
				fmt.Sprintf("minimum permitted value is 0, got %d", v))
		}
		o.ApiTimeout = types.Int64Value(v)
	}
}

func (o providerConfig) handleMutexFlag(_ context.Context, diags *diag.Diagnostics) {
	if o.MutexEnable.IsNull() {
		diags.AddWarning("Possibly unsafe default - No exclusive Blueprint access",
			"The provider's 'blueprint_mutex_enabled' configuration attribute is not set. This attribute is used "+
				"to explicitly opt-in to, or opt-out of, signaling exclusive Blueprint access via a mutex. The default "+
				"behavior (false) does not use a mutex, and is appropriate for learning, development environments, and "+
				"anywhere there's no risk of multiple automation systems attempting to make changes within a single "+
				"Blueprint at the same time.\n\nSet `blueprint_mutex_enabled` to either `true` or `false` to suppresss "+
				"this warning.",
		)
		return
	}

	if !o.MutexEnable.IsNull() && o.MutexEnable.ValueBool() {
		blueprintMutexes = make(map[string]apstra.Mutex, 0) // non-nil slice signals intent use blueprint mutexes
	}
}

func (p *Provider) Configure(ctx context.Context, req provider.ConfigureRequest, resp *provider.ConfigureResponse) {
	terraformVersionWarnings(ctx, req.TerraformVersion, &resp.Diagnostics)

	// Retrieve provider data from configuration
	var config providerConfig
	resp.Diagnostics.Append(req.Config.Get(ctx, &config)...)
	if resp.Diagnostics.HasError() {
		return
	}

	// Retrieve missing config elements from environment
	config.fromEnv(ctx, &resp.Diagnostics)
	if resp.Diagnostics.HasError() {
		return
	}

	// Default the mutex message if needed.
	if config.MutexMessage.IsNull() {
		config.MutexMessage = types.StringValue(blueprintMutexMessage)
	}

	// Create the Apstra client configuration from the URL and the environment.
	clientCfg, err := utils.NewClientConfig(config.Url.ValueString())
	if err != nil {
		resp.Diagnostics.AddError("Error creating Apstra client configuration", err.Error())
		return
	}

	// Set the experimental flag according to the configuration
	clientCfg.Experimental = config.Experimental.ValueBool()

	// Set http client transport configuration
	if transport, ok := clientCfg.HttpClient.Transport.(*http.Transport); ok {
		// Set the TLS InsecureSkipVerify according to the configuration
		transport.TLSClientConfig.InsecureSkipVerify = config.TlsNoVerify.ValueBool()

		// Set HTTP/HTTPS proxies according to the environment
		transport.Proxy = http.ProxyFromEnvironment

		clientCfg.HttpClient.Transport = transport
	}

	// Set the API timeout
	if config.ApiTimeout.IsNull() {
		config.ApiTimeout = types.Int64Value(defaultApiTimeout)
	}

	cfgValue := config.ApiTimeout.ValueInt64()
	switch cfgValue {
	case 0:
		clientCfg.Timeout = -1 * time.Second // negative value is infinite timeout
	default:
		clientCfg.Timeout = time.Duration(cfgValue) * time.Second
	}

	// Create the Apstra client.
	client, err := clientCfg.NewClient(ctx)
	if err != nil {
		ver := p.Version
		if ver == "0.0.0" {
			ver = "latest"
		}
		suggestion := fmt.Sprintf(disableTlsValidationMsg, ver)

		var msg string
		//goland:noinspection GoBoolExpressions // runtime.GOOS is not handled correctly
		switch {
		case runtime.GOOS == "windows" && strings.Contains(err.Error(), winCertErrStringMatch):
			msg = fmt.Sprintf("error creating apstra client - %s\n\n%s", err.Error(), suggestion)
		case runtime.GOOS == "darwin" && strings.Contains(err.Error(), osxCertErrStringMatch):
			msg = fmt.Sprintf("error creating apstra client - %s\n\n%s", err.Error(), suggestion)
		case runtime.GOOS == "linux" && strings.Contains(err.Error(), linCertErrStringMatch):
			msg = fmt.Sprintf("error creating apstra client - %s\n\n%s", err.Error(), suggestion)
		default:
			msg = fmt.Sprintf("error creating apstra client - %s", err.Error())
		}

		resp.Diagnostics.AddError("unable to create client", msg)
		return
	}

	// Login after client creation so that future parallel
	// workflows don't trigger TOO MANY REQUESTS threshold.
	err = client.Login(ctx)
	if err != nil {
		resp.Diagnostics.AddError("apstra login failure", err.Error())
		return
	}

	config.handleMutexFlag(ctx, &resp.Diagnostics)
	if resp.Diagnostics.HasError() {
		return
	}

	bpLockFunc := func(ctx context.Context, id string) error {
		if blueprintMutexes == nil {
			// A nil map indicates we're not configured to lock the mutex.
			return nil
		}

		blueprintMutexesMutex.Lock()
		defer blueprintMutexesMutex.Unlock()

		if _, ok := blueprintMutexes[id]; ok {
			// We have a map entry, so the mutex must be locked already.
			return nil
		}

		bpClient, err := client.NewTwoStageL3ClosClient(ctx, apstra.ObjectId(id))
		if err != nil {
			return fmt.Errorf("error creating blueprint client while attempting to lock blueprint mutex - %w", err)
		}

		// Shove the date into the environment so it's available to ExpandEnv.
		// This should probably be in a text/template configuration.
		err = os.Setenv("DATE", time.Now().UTC().String())
		if err != nil {
			return fmt.Errorf("error setting the 'DATE' environment variable - %w", err)
		}

		// Set the mutex message.
		err = bpClient.Mutex.SetMessage(os.ExpandEnv(config.MutexMessage.ValueString()))
		if err != nil {
			return fmt.Errorf("error setting mutex message - %w", err)
		}

		// This is a blocking call. We get the lock, we hit an error, or we wait.
		err = bpClient.Mutex.Lock(ctx)
		if err != nil {
			return fmt.Errorf("error locking blueprint mutex - %w", err)
		}

		// Drop the Mutex into the map so that it can be unlocked after deployment.
		blueprintMutexes[id] = bpClient.Mutex

		return nil
	}

	bpUnlockFunc := func(ctx context.Context, id string) error {
		blueprintMutexesMutex.Lock()
		defer blueprintMutexesMutex.Unlock()
		if m, ok := blueprintMutexes[id]; ok {
			delete(blueprintMutexes, id)
			return m.Unlock(ctx)
		}
		return nil
	}

	// data passed to Resource and DataSource Configure() methods
	pd := &providerData{
		client:           client,
		providerVersion:  p.Version + "-" + p.Commit,
		terraformVersion: req.TerraformVersion,
		bpLockFunc:       bpLockFunc,
		bpUnlockFunc:     bpUnlockFunc,
	}
	resp.ResourceData = pd
	resp.DataSourceData = pd
}

// DataSources defines provider data sources
func (p *Provider) DataSources(_ context.Context) []func() datasource.DataSource {
	return []func() datasource.DataSource{
		func() datasource.DataSource { return &dataSourceAgent{} },
		func() datasource.DataSource { return &dataSourceAgents{} },
		func() datasource.DataSource { return &dataSourceAgentProfile{} },
		func() datasource.DataSource { return &dataSourceAgentProfiles{} },
		func() datasource.DataSource { return &dataSourceAnomalies{} },
		func() datasource.DataSource { return &dataSourceAsnPool{} },
		func() datasource.DataSource { return &dataSourceAsnPools{} },
		func() datasource.DataSource { return &dataSourceBlueprintDeploy{} },
		func() datasource.DataSource { return &dataSourceBlueprints{} },
		func() datasource.DataSource { return &dataSourceConfiglet{} },
		func() datasource.DataSource { return &dataSourceConfiglets{} },
		func() datasource.DataSource { return &dataSourceDatacenterBlueprint{} },
		func() datasource.DataSource { return &dataSourceDatacenterConfiglet{} },
		func() datasource.DataSource { return &dataSourceDatacenterConfiglets{} },
		func() datasource.DataSource { return &dataSourceDatacenterCtBgpPeeringGenericSystem{} },
		func() datasource.DataSource { return &dataSourceDatacenterCtBgpPeeringIpEndpoint{} },
		func() datasource.DataSource { return &dataSourceDatacenterCtCustomStaticRoute{} },
		func() datasource.DataSource { return &dataSourceDatacenterCtDynamicBgpPeering{} },
		func() datasource.DataSource { return &dataSourceDatacenterCtIpLink{} },
		func() datasource.DataSource { return &dataSourceDatacenterCtRoutingPolicy{} },
		func() datasource.DataSource { return &dataSourceDatacenterCtRoutingZoneConstraint{} },
		func() datasource.DataSource { return &dataSourceDatacenterCtStaticRoute{} },
		func() datasource.DataSource { return &dataSourceDatacenterCtVnSingle{} },
		func() datasource.DataSource { return &dataSourceDatacenterCtVnMultiple{} },
<<<<<<< HEAD
		func() datasource.DataSource { return &dataSourceDatacenterIbaWidget{} },
		func() datasource.DataSource { return &dataSourceDatacenterIbaWidgets{} },
		func() datasource.DataSource { return &dataSourceDatacenterIbaDashboard{} },
		func() datasource.DataSource { return &dataSourceDatacenterIbaDashboards{} },
=======
		func() datasource.DataSource { return &dataSourceIbaWidget{} },
		func() datasource.DataSource { return &dataSourceIbaWidgets{} },
>>>>>>> df17e3c1
		func() datasource.DataSource { return &dataSourceDatacenterPropertySet{} },
		func() datasource.DataSource { return &dataSourceDatacenterPropertySets{} },
		func() datasource.DataSource { return &dataSourceDatacenterRoutingPolicy{} },
		func() datasource.DataSource { return &dataSourceDatacenterRoutingZone{} },
		func() datasource.DataSource { return &dataSourceDatacenterRoutingZones{} },
		func() datasource.DataSource { return &dataSourceDatacenterSystemNode{} },
		func() datasource.DataSource { return &dataSourceDatacenterSystemNodes{} },
		func() datasource.DataSource { return &dataSourceDatacenterSvis{} },
		func() datasource.DataSource { return &dataSourceDatacenterVirtualNetworks{} },
		func() datasource.DataSource { return &dataSourceIntegerPool{} },
		func() datasource.DataSource { return &dataSourceInterfacesByLinkTag{} },
		func() datasource.DataSource { return &dataSourceInterfacesBySystem{} },
		func() datasource.DataSource { return &dataSourceIntegerPools{} },
		func() datasource.DataSource { return &dataSourceInterfaceMap{} },
		func() datasource.DataSource { return &dataSourceInterfaceMaps{} },
		func() datasource.DataSource { return &dataSourceIpv4Pool{} },
		func() datasource.DataSource { return &dataSourceIpv4Pools{} },
		func() datasource.DataSource { return &dataSourceIpv6Pool{} },
		func() datasource.DataSource { return &dataSourceIpv6Pools{} },
		func() datasource.DataSource { return &dataSourceLogicalDevice{} },
		func() datasource.DataSource { return &dataSourcePropertySet{} },
		func() datasource.DataSource { return &dataSourcePropertySets{} },
		func() datasource.DataSource { return &dataSourceRackType{} },
		func() datasource.DataSource { return &dataSourceRackTypes{} },
		func() datasource.DataSource { return &dataSourceTag{} },
		// func() datasource.DataSource { return &dataSourceTemplateL3Collapsed{} },
		// func() datasource.DataSource { return &dataSourceTemplatePodBased{}},
		func() datasource.DataSource { return &dataSourceTemplateRackBased{} },
		func() datasource.DataSource { return &dataSourceTemplates{} },
		func() datasource.DataSource { return &dataSourceVirtualNetworkBindingConstructor{} },
		func() datasource.DataSource { return &dataSourceVniPool{} },
		func() datasource.DataSource { return &dataSourceVniPools{} },
	}
}

// Resources defines provider resources
func (p *Provider) Resources(_ context.Context) []func() resource.Resource {
	return []func() resource.Resource{
		func() resource.Resource { return &resourceAgentProfile{} },
		func() resource.Resource { return &resourceAsnPool{} },
		func() resource.Resource { return &resourceBlueprintDeploy{} },
		func() resource.Resource { return &resourceConfiglet{} },
		func() resource.Resource { return &resourceDatacenterBlueprint{} },
		func() resource.Resource { return &resourceDatacenterConfiglet{} },
		func() resource.Resource { return &resourceDatacenterConnectivityTemplate{} },
		func() resource.Resource { return &resourceDatacenterConnectivityTemplateAssignment{} },
		func() resource.Resource { return &resourceDatacenterGenericSystem{} },
		func() resource.Resource { return &resourceDatacenterPropertySet{} },
		func() resource.Resource { return &resourceDatacenterRoutingZone{} },
		func() resource.Resource { return &resourceDatacenterRoutingPolicy{} },
		func() resource.Resource { return &resourceDatacenterVirtualNetwork{} },
		func() resource.Resource { return &resourceDeviceAllocation{} },
		func() resource.Resource { return &resourceIntegerPool{} },
		func() resource.Resource { return &resourceInterfaceMap{} },
		func() resource.Resource { return &resourceIpv4Pool{} },
		func() resource.Resource { return &resourceIpv6Pool{} },
		func() resource.Resource { return &resourceLogicalDevice{} },
		func() resource.Resource { return &resourceManagedDevice{} },
		func() resource.Resource { return &resourceManagedDeviceAck{} },
		func() resource.Resource { return &resourcePoolAllocation{} },
		func() resource.Resource { return &resourcePropertySet{} },
		func() resource.Resource { return &resourceRackType{} },
		func() resource.Resource { return &resourceTag{} },
		// func() resource.Resource { return &resourceSourceTemplateL3Collapsed{} },
		// func() resource.Resource { return &resourceSourceTemplatePodBased{} },
		func() resource.Resource { return &resourceTemplateRackBased{} },
		func() resource.Resource { return &resourceVniPool{} },
	}
}

func terraformVersionWarnings(ctx context.Context, version string, diags *diag.Diagnostics) {
	const tf150warning = "" +
		"You're using Terraform %s. Terraform 1.5.0 has a known issue calculating " +
		"plans in certain situations. More info at: https://github.com/hashicorp/terraform/issues/33371"

	warnings := map[string]string{
		"1.5.0": tf150warning,
	}

	if w, ok := warnings[version]; ok {
		diags.AddWarning("known compatibility issue", fmt.Sprintf(w, version))
	}
}<|MERGE_RESOLUTION|>--- conflicted
+++ resolved
@@ -422,15 +422,10 @@
 		func() datasource.DataSource { return &dataSourceDatacenterCtStaticRoute{} },
 		func() datasource.DataSource { return &dataSourceDatacenterCtVnSingle{} },
 		func() datasource.DataSource { return &dataSourceDatacenterCtVnMultiple{} },
-<<<<<<< HEAD
-		func() datasource.DataSource { return &dataSourceDatacenterIbaWidget{} },
-		func() datasource.DataSource { return &dataSourceDatacenterIbaWidgets{} },
+		func() datasource.DataSource { return &dataSourceIbaWidget{} },
+		func() datasource.DataSource { return &dataSourceIbaWidgets{} },
 		func() datasource.DataSource { return &dataSourceDatacenterIbaDashboard{} },
 		func() datasource.DataSource { return &dataSourceDatacenterIbaDashboards{} },
-=======
-		func() datasource.DataSource { return &dataSourceIbaWidget{} },
-		func() datasource.DataSource { return &dataSourceIbaWidgets{} },
->>>>>>> df17e3c1
 		func() datasource.DataSource { return &dataSourceDatacenterPropertySet{} },
 		func() datasource.DataSource { return &dataSourceDatacenterPropertySets{} },
 		func() datasource.DataSource { return &dataSourceDatacenterRoutingPolicy{} },
