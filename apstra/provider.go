package tfapstra

import (
	"context"
	"errors"
	"fmt"
	"net/http"
	"os"
	"runtime"
	"strconv"
	"strings"
	"sync"
	"time"

	"github.com/Juniper/apstra-go-sdk/apstra"
	"github.com/Juniper/terraform-provider-apstra/apstra/compatibility"
	"github.com/Juniper/terraform-provider-apstra/apstra/constants"
	"github.com/Juniper/terraform-provider-apstra/apstra/utils"
	"github.com/hashicorp/terraform-plugin-framework-validators/int64validator"
	"github.com/hashicorp/terraform-plugin-framework-validators/stringvalidator"
	"github.com/hashicorp/terraform-plugin-framework/datasource"
	"github.com/hashicorp/terraform-plugin-framework/diag"
	"github.com/hashicorp/terraform-plugin-framework/provider"
	"github.com/hashicorp/terraform-plugin-framework/provider/schema"
	"github.com/hashicorp/terraform-plugin-framework/resource"
	"github.com/hashicorp/terraform-plugin-framework/schema/validator"
	"github.com/hashicorp/terraform-plugin-framework/types"
	"golang.org/x/exp/slices"
)

const (
	defaultTag    = "v0.0.0"
	defaultCommit = "devel"

	blueprintMutexMessage = "locked by terraform at $DATE"

	osxCertErrStringMatch = "certificate is not trusted"
	winCertErrStringMatch = "x509: certificate signed by unknown authority"
	linCertErrStringMatch = "x509: cannot validate certificate for"

	defaultApiTimeout = 10

	disableTlsValidationMsg = `!!! BAD IDEA WARNING !!!

If you expected TLS validation to fail because the Apstra server is not
configured with a trusted certificate, you might consider setting...

	tls_validation_disabled = true

...in the provider configuration block.
https://registry.terraform.io/providers/Juniper/apstra/%s/docs#tls_validation_disabled`
)

var commit, tag string // populated by goreleaser

var _ provider.Provider = &Provider{}

// NewProvider instantiates the provider in main
func NewProvider() provider.Provider {
	l := len(commit)
	switch {
	case l == 0:
		commit = defaultCommit
	case l > 7:
		commit = commit[:8]
	}

	if len(tag) == 0 {
		tag = defaultTag
	}

	return &Provider{
		Version: tag,
		Commit:  commit,
	}
}

// map of mutexes keyed by blueprint ID
var blueprintMutexes map[string]apstra.Mutex

// mutex which we use to control access to blueprintMutexes
var blueprintMutexesMutex sync.Mutex

// maps of blueprint clients keyed by blueprint ID
var (
	twoStageL3ClosClients map[string]apstra.TwoStageL3ClosClient
	freeformClients       map[string]apstra.FreeformClient
)

// mutex which we use to control access to twoStageL3ClosClients
var blueprintClientsMutex sync.Mutex

// Provider fulfils the provider.Provider interface
type Provider struct {
	Version string
	Commit  string
}

// providerData gets instantiated in Provider's Configure() method and
// is made available to the Configure() method of implementations of
// datasource.DataSource and resource.Resource
type providerData struct {
	client                  *apstra.Client
	providerVersion         string
	terraformVersion        string
	bpLockFunc              func(context.Context, string) error
	bpUnlockFunc            func(context.Context, string) error
	getTwoStageL3ClosClient func(context.Context, string) (*apstra.TwoStageL3ClosClient, error)
	getFreeformClient       func(context.Context, string) (*apstra.FreeformClient, error)
	experimental            bool
}

func (p *Provider) Metadata(_ context.Context, _ provider.MetadataRequest, resp *provider.MetadataResponse) {
	resp.TypeName = "apstra"
	resp.Version = p.Version + "-" + p.Commit
}

func (p *Provider) Schema(_ context.Context, _ provider.SchemaRequest, resp *provider.SchemaResponse) {
	resp.Schema = schema.Schema{
		MarkdownDescription: fmt.Sprintf("The Apstra Provider allows Terraform to manage Juniper Apstra "+
			"fabrics.\n\nIt covers day 0 and day 1 operations (design and deployment), and a growing list of day 2 "+
			"capabilities within *Datacenter* Apstra reference design Blueprints.\n\nUse the navigation tree to the "+
			"left to read about the available resources and data sources.\n\nThis release has been tested with "+
			"Apstra versions %s.\n\nSome example projects which make use of this provider can be found "+
			"[here](https://github.com/Juniper/terraform-apstra-examples).",
			compatibility.SupportedApiVersionsPretty()),
		Attributes: map[string]schema.Attribute{
			"url": schema.StringAttribute{
				MarkdownDescription: "URL of the apstra server, e.g. `https://apstra.example.com`\n It is possible " +
					"to include Apstra API credentials in the URL using " +
					"[standard syntax](https://datatracker.ietf.org/doc/html/rfc1738#section-3.1). Care should be " +
					"taken to ensure that these credentials aren't accidentally committed to version control, etc... " +
					"The preferred approach is to pass the credentials as environment variables `" +
					constants.EnvUsername + "`  and `" + constants.EnvPassword + "`.\n If `url` is omitted, " +
					"environment variable `" + constants.EnvUrl + "` can be used to in its place.\n When the " +
					"username or password are embedded in the URL string, any special characters must be " +
					"URL-encoded. For example, `pass^word` would become `pass%5eword`.",
				Optional:   true,
				Validators: []validator.String{stringvalidator.LengthAtLeast(1)},
			},
			"tls_validation_disabled": schema.BoolAttribute{
				MarkdownDescription: "Set 'true' to disable TLS certificate validation.",
				Optional:            true,
			},
			"blueprint_mutex_enabled": schema.BoolAttribute{
				MarkdownDescription: "Blueprint mutexes are indicators that changes are being made in a staging " +
					"Blueprint and other automation processes (including other instances of Terraform) should wait " +
					"before beginning to make changes of their own. Setting this attribute 'true' causes the " +
					"provider to lock a blueprint-specific mutex before making any changes. [More info here]" +
					"(https://github.com/Juniper/terraform-provider-apstra/blob/main/kb/blueprint_mutex.md).",
				Optional: true,
			},
			"blueprint_mutex_message": schema.StringAttribute{
				MarkdownDescription: fmt.Sprintf("Blueprint mutexes are signals that changes are being made "+
					"in a staging Blueprint and other automation processes (including other instances of Terraform) "+
					"should wait before beginning to make changes of their own. The mutexes embed a human-readable "+
					"field to reduce confusion in the event a mutex needs to be cleared manually. This attribute "+
					"overrides the default message in that field: %q.", blueprintMutexMessage),
				Optional:   true,
				Validators: []validator.String{stringvalidator.LengthAtLeast(1)},
			},
			"experimental": schema.BoolAttribute{
				MarkdownDescription: "Enable *experimental* features. In this release that means:\n" +
					"  - Set the `experimental` flag in the underlying Apstra SDK client object. Doing so permits " +
					"connections to Apstra instances not supported by the SDK.\n",
				Optional: true,
			},
			"api_timeout": schema.Int64Attribute{
				MarkdownDescription: fmt.Sprintf("Timeout in seconds for completing API transactions "+
					"with the Apstra server. Omit for default value of %d seconds. Value of 0 results in "+
					"infinite timeout.",
					defaultApiTimeout),
				Optional:   true,
				Validators: []validator.Int64{int64validator.AtLeast(0)},
			},
			"env_var_prefix": schema.StringAttribute{
				MarkdownDescription: fmt.Sprintf("This attribute defines a prefix which redefines all of the " +
					"`APSTRA_*` environment variables. For example, setting `env_var_prefix = \"FOO_\"` will cause " +
					"the provider to learn the Apstra service URL from the `FOO_APSTRA_URL` environment variable " +
					"rather than the `APSTRA_URL` environment variable. This capability is intended to be used " +
					"when configuring multiple instances of the Apstra provider (which talk to multiple Apstra " +
					"servers) in a single Terraform project."),
				Optional:   true,
				Validators: []validator.String{stringvalidator.LengthAtLeast(1)},
			},
		},
	}
}

// Provider configuration struct. Matches GetSchema() output.
type providerConfig struct {
	Url          types.String `tfsdk:"url"`
	TlsNoVerify  types.Bool   `tfsdk:"tls_validation_disabled"`
	MutexEnable  types.Bool   `tfsdk:"blueprint_mutex_enabled"`
	MutexMessage types.String `tfsdk:"blueprint_mutex_message"`
	Experimental types.Bool   `tfsdk:"experimental"`
	ApiTimeout   types.Int64  `tfsdk:"api_timeout"`
	EnvVarPrefix types.String `tfsdk:"env_var_prefix"`
}

func (o *providerConfig) fromEnv(_ context.Context, diags *diag.Diagnostics) {
	if s, ok := os.LookupEnv(o.EnvVarPrefix.String() + constants.EnvTlsNoVerify); ok && o.TlsNoVerify.IsNull() {
		v, err := strconv.ParseBool(s)
		if err != nil {
			diags.AddError(fmt.Sprintf("error parsing environment variable %q", o.EnvVarPrefix.String()+constants.EnvTlsNoVerify), err.Error())
		}
		o.TlsNoVerify = types.BoolValue(v)
	}

	if s, ok := os.LookupEnv(o.EnvVarPrefix.String() + constants.EnvBlueprintMutexEnabled); ok && o.MutexEnable.IsNull() {
		v, err := strconv.ParseBool(s)
		if err != nil {
			diags.AddError(fmt.Sprintf("error parsing environment variable %q", o.EnvVarPrefix.String()+constants.EnvBlueprintMutexEnabled), err.Error())
		}
		o.MutexEnable = types.BoolValue(v)
	}

	if s, ok := os.LookupEnv(o.EnvVarPrefix.String() + constants.EnvBlueprintMutexMessage); ok && o.MutexMessage.IsNull() {
		if len(s) < 1 {
			diags.AddError(fmt.Sprintf("error parsing environment variable %q", o.EnvVarPrefix.String()+constants.EnvBlueprintMutexMessage),
				fmt.Sprintf("minimum string length 1; got %q", s))
		}
		o.MutexMessage = types.StringValue(s)
	}

	if s, ok := os.LookupEnv(o.EnvVarPrefix.String() + constants.EnvExperimental); ok && o.Experimental.IsNull() {
		v, err := strconv.ParseBool(s)
		if err != nil {
			diags.AddError(fmt.Sprintf("error parsing environment variable %q", o.EnvVarPrefix.String()+constants.EnvExperimental), err.Error())
		}
		o.Experimental = types.BoolValue(v)
	}

	if s, ok := os.LookupEnv(o.EnvVarPrefix.String() + constants.EnvApiTimeout); ok && o.ApiTimeout.IsNull() {
		v, err := strconv.ParseInt(s, 0, 64)
		if err != nil {
			diags.AddError(fmt.Sprintf("error parsing environment variable %q", o.EnvVarPrefix.String()+constants.EnvApiTimeout), err.Error())
		}
		if v < 0 {
			diags.AddError(fmt.Sprintf("invalid value in environment variable %q", o.EnvVarPrefix.String()+constants.EnvApiTimeout),
				fmt.Sprintf("minimum permitted value is 0, got %d", v))
		}
		o.ApiTimeout = types.Int64Value(v)
	}
}

func (o providerConfig) handleMutexFlag(_ context.Context, diags *diag.Diagnostics) {
	if o.MutexEnable.IsNull() {
		diags.AddWarning("Possibly unsafe default - No exclusive Blueprint access",
			"The provider's 'blueprint_mutex_enabled' configuration attribute is not set. This attribute is used "+
				"to explicitly opt-in to, or opt-out of, signaling exclusive Blueprint access via a mutex. The default "+
				"behavior (false) does not use a mutex, and is appropriate for learning, development environments, and "+
				"anywhere there's no risk of multiple automation systems attempting to make changes within a single "+
				"Blueprint at the same time.\n\nSet `blueprint_mutex_enabled` to either `true` or `false` to suppresss "+
				"this warning.",
		)
		return
	}

	if !o.MutexEnable.IsNull() && o.MutexEnable.ValueBool() {
		blueprintMutexes = make(map[string]apstra.Mutex, 0) // non-nil slice signals intent use blueprint mutexes
	}
}

func (p *Provider) Configure(ctx context.Context, req provider.ConfigureRequest, resp *provider.ConfigureResponse) {
	terraformVersionWarnings(ctx, req.TerraformVersion, &resp.Diagnostics)

	// Retrieve provider data from configuration
	var config providerConfig
	resp.Diagnostics.Append(req.Config.Get(ctx, &config)...)
	if resp.Diagnostics.HasError() {
		return
	}

	// Retrieve missing config elements from environment
	config.fromEnv(ctx, &resp.Diagnostics)
	if resp.Diagnostics.HasError() {
		return
	}

	// Default the mutex message if needed.
	if config.MutexMessage.IsNull() {
		config.MutexMessage = types.StringValue(blueprintMutexMessage)
	}

	// Create the Apstra client configuration from the URL and the environment.
	clientCfg, err := utils.NewClientConfig(config.Url.ValueString(), config.EnvVarPrefix.ValueString())
	if err != nil {
		resp.Diagnostics.AddError("Error creating Apstra client configuration", err.Error())
		return
	}
	clientCfg.UserAgent = fmt.Sprintf("terraform-provider-apstra/%s", p.Version)

	// Set the experimental flag according to the configuration
	clientCfg.Experimental = config.Experimental.ValueBool()

	// Set http client transport configuration
	if transport, ok := clientCfg.HttpClient.Transport.(*http.Transport); ok {
		// Set the TLS InsecureSkipVerify according to the configuration
		transport.TLSClientConfig.InsecureSkipVerify = config.TlsNoVerify.ValueBool()

		// Set HTTP/HTTPS proxies according to the environment
		transport.Proxy = http.ProxyFromEnvironment

		clientCfg.HttpClient.Transport = transport
	}

	// Set the API timeout
	if config.ApiTimeout.IsNull() {
		config.ApiTimeout = types.Int64Value(defaultApiTimeout)
	}

	cfgValue := config.ApiTimeout.ValueInt64()
	switch cfgValue {
	case 0:
		clientCfg.Timeout = -1 * time.Second // negative value is infinite timeout
	default:
		clientCfg.Timeout = time.Duration(cfgValue) * time.Second
	}

	// Create the Apstra client.
	client, err := clientCfg.NewClient(ctx)
	if err != nil {
		var ace apstra.ClientErr
		if errors.As(err, &ace) && ace.Type() == apstra.ErrCompatibility {
			resp.Diagnostics.AddError( // SDK incompatibility detected
				err.Error(),
				"You may be trying to use an unsupported version of Apstra. Setting `experimental = true` "+
					"in the provider configuration block will bypass compatibility checks.")
			return
		}

		ver := p.Version
		if ver == "0.0.0" {
			ver = "latest"
		}
		suggestion := fmt.Sprintf(disableTlsValidationMsg, ver)

		var msg string
		//goland:noinspection GoBoolExpressions // runtime.GOOS is not handled correctly
		switch {
		case runtime.GOOS == "windows" && strings.Contains(err.Error(), winCertErrStringMatch):
			msg = fmt.Sprintf("error creating apstra client - %s\n\n%s", err.Error(), suggestion)
		case runtime.GOOS == "darwin" && strings.Contains(err.Error(), osxCertErrStringMatch):
			msg = fmt.Sprintf("error creating apstra client - %s\n\n%s", err.Error(), suggestion)
		case runtime.GOOS == "linux" && strings.Contains(err.Error(), linCertErrStringMatch):
			msg = fmt.Sprintf("error creating apstra client - %s\n\n%s", err.Error(), suggestion)
		default:
			msg = fmt.Sprintf("error creating apstra client - %s", err.Error())
		}

		resp.Diagnostics.AddError("unable to create client", msg)
		return
	}

	if !slices.Contains(compatibility.SupportedApiVersions(), client.ApiVersion()) {
		resp.Diagnostics.AddError( // provider incompatibility detected
			fmt.Sprintf("Incompatible Apstra API Version %s", client.ApiVersion()),
			"You may be trying to use an unsupported version of Apstra. Setting `experimental = true` "+
				"in the provider configuration block will bypass compatibility checks.")
		return
	}

	// Login after client creation so that future parallel
	// workflows don't trigger TOO MANY REQUESTS threshold.
	err = client.Login(ctx)
	if err != nil {
		resp.Diagnostics.AddError("apstra login failure", err.Error())
		return
	}

	config.handleMutexFlag(ctx, &resp.Diagnostics)
	if resp.Diagnostics.HasError() {
		return
	}

	bpLockFunc := func(ctx context.Context, id string) error {
		if blueprintMutexes == nil {
			// A nil map indicates we're not configured to lock the mutex.
			return nil
		}

		blueprintMutexesMutex.Lock()
		defer blueprintMutexesMutex.Unlock()

		if _, ok := blueprintMutexes[id]; ok {
			// We have a map entry, so the mutex must be locked already.
			return nil
		}

		bpClient, err := client.NewTwoStageL3ClosClient(ctx, apstra.ObjectId(id))
		if err != nil {
			return fmt.Errorf("error creating blueprint client while attempting to lock blueprint mutex - %w", err)
		}

		// Shove the date into the environment so it's available to ExpandEnv.
		// This should probably be in a text/template configuration.
		err = os.Setenv("DATE", time.Now().UTC().String())
		if err != nil {
			return fmt.Errorf("error setting the 'DATE' environment variable - %w", err)
		}

		// Set the mutex message.
		err = bpClient.Mutex.SetMessage(os.ExpandEnv(config.MutexMessage.ValueString()))
		if err != nil {
			return fmt.Errorf("error setting mutex message - %w", err)
		}

		// This is a blocking call. We get the lock, we hit an error, or we wait.
		err = bpClient.Mutex.Lock(ctx)
		if err != nil {
			return fmt.Errorf("error locking blueprint mutex - %w", err)
		}

		// Drop the Mutex into the map so that it can be unlocked after deployment.
		blueprintMutexes[id] = bpClient.Mutex

		return nil
	}

	bpUnlockFunc := func(ctx context.Context, id string) error {
		blueprintMutexesMutex.Lock()
		defer blueprintMutexesMutex.Unlock()
		if m, ok := blueprintMutexes[id]; ok {
			delete(blueprintMutexes, id)
			return m.Unlock(ctx)
		}
		return nil
	}

	// This function is made available to resources and data sources via providerData.
	// It maintains a cache of TwoStageL3ClosClients so that NewTwoStageL3ClosClient()
	// needs to be invoked only once per blueprint, rather than invoking it in every
	// resource or data source.
	getTwoStageL3ClosClient := func(ctx context.Context, bpId string) (*apstra.TwoStageL3ClosClient, error) {
		// ensure exclusive access to the blueprint client cache
		blueprintClientsMutex.Lock()
		defer blueprintClientsMutex.Unlock()

		// do we already have this client?
		if twoStageL3ClosClient, ok := twoStageL3ClosClients[bpId]; ok {
			return &twoStageL3ClosClient, nil // client found. return it.
		}

		// create new client (this is the expensive-ish API call we're trying to avoid)
		twoStageL3ClosClient, err := client.NewTwoStageL3ClosClient(ctx, apstra.ObjectId(bpId))
		if err != nil {
			return nil, err
		}

		// create the cache if necessary
		if twoStageL3ClosClients == nil {
			twoStageL3ClosClients = make(map[string]apstra.TwoStageL3ClosClient)
		}

		// save a copy of the client in the map / cache
		twoStageL3ClosClients[bpId] = *twoStageL3ClosClient

		return twoStageL3ClosClient, nil
	}

	getFreeformClient := func(ctx context.Context, bpId string) (*apstra.FreeformClient, error) {
		// ensure exclusive access to the blueprint client cache
		blueprintClientsMutex.Lock()
		defer blueprintClientsMutex.Unlock()

		// do we already have this client?
		if freeformClient, ok := freeformClients[bpId]; ok {
			return &freeformClient, nil // client found. return it.
		}

		// create new client (this is the expensive-ish API call we're trying to avoid)
		freeformClient, err := client.NewFreeformClient(ctx, apstra.ObjectId(bpId))
		if err != nil {
			return nil, err
		}

		// create the cache if necessary
		if freeformClients == nil {
			freeformClients = make(map[string]apstra.FreeformClient)
		}

		// save a copy of the client in the map / cache
		freeformClients[bpId] = *freeformClient

		return freeformClient, nil
	}

	// data passed to Resource and DataSource Configure() methods
	pd := &providerData{
		client:                  client,
		providerVersion:         p.Version + "-" + p.Commit,
		terraformVersion:        req.TerraformVersion,
		bpLockFunc:              bpLockFunc,
		bpUnlockFunc:            bpUnlockFunc,
		getTwoStageL3ClosClient: getTwoStageL3ClosClient,
		getFreeformClient:       getFreeformClient,
		experimental:            config.Experimental.ValueBool(),
	}
	resp.ResourceData = pd
	resp.DataSourceData = pd
}

// DataSources defines provider data sources
func (p *Provider) DataSources(_ context.Context) []func() datasource.DataSource {
	return []func() datasource.DataSource{
		func() datasource.DataSource { return &dataSourceAgent{} },
		func() datasource.DataSource { return &dataSourceAgents{} },
		func() datasource.DataSource { return &dataSourceAgentProfile{} },
		func() datasource.DataSource { return &dataSourceAgentProfiles{} },
		func() datasource.DataSource { return &dataSourceAnomalies{} },
		func() datasource.DataSource { return &dataSourceAsnPool{} },
		func() datasource.DataSource { return &dataSourceAsnPools{} },
		func() datasource.DataSource { return &dataSourceBlueprintDeploy{} },
		func() datasource.DataSource { return &dataSourceBlueprintIbaPredefinedProbe{} },
		func() datasource.DataSource { return &dataSourceBlueprintIbaWidget{} },
		func() datasource.DataSource { return &dataSourceBlueprintIbaWidgets{} },
		func() datasource.DataSource { return &dataSourceBlueprintIbaDashboard{} },
		func() datasource.DataSource { return &dataSourceBlueprintIbaDashboards{} },
		func() datasource.DataSource { return &dataSourceBlueprints{} },
		func() datasource.DataSource { return &dataSourceConfiglet{} },
		func() datasource.DataSource { return &dataSourceConfiglets{} },
		func() datasource.DataSource { return &dataSourceDatacenterBlueprint{} },
		func() datasource.DataSource { return &dataSourceDatacenterConfiglet{} },
		func() datasource.DataSource { return &dataSourceDatacenterConfiglets{} },
		func() datasource.DataSource { return &dataSourceDatacenterCtBgpPeeringGenericSystem{} },
		func() datasource.DataSource { return &dataSourceDatacenterCtBgpPeeringIpEndpoint{} },
		func() datasource.DataSource { return &dataSourceDatacenterCtCustomStaticRoute{} },
		func() datasource.DataSource { return &dataSourceDatacenterCtDynamicBgpPeering{} },
		func() datasource.DataSource { return &dataSourceDatacenterCtIpLink{} },
		func() datasource.DataSource { return &dataSourceDatacenterCtRoutingPolicy{} },
		func() datasource.DataSource { return &dataSourceDatacenterCtRoutingZoneConstraint{} },
		func() datasource.DataSource { return &dataSourceDatacenterCtStaticRoute{} },
		func() datasource.DataSource { return &dataSourceDatacenterCtVnSingle{} },
		func() datasource.DataSource { return &dataSourceDatacenterCtVnMultiple{} },
		func() datasource.DataSource { return &dataSourceDatacenterExternalGateway{} },
		func() datasource.DataSource { return &dataSourceDatacenterExternalGateways{} },
		func() datasource.DataSource { return &dataSourceDatacenterGraphQuery{} },
		func() datasource.DataSource { return &dataSourceDatacenterPropertySet{} },
		func() datasource.DataSource { return &dataSourceDatacenterPropertySets{} },
		func() datasource.DataSource { return &dataSourceDatacenterRoutingPolicies{} },
		func() datasource.DataSource { return &dataSourceDatacenterRoutingPolicy{} },
		func() datasource.DataSource { return &dataSourceDatacenterRoutingZone{} },
		func() datasource.DataSource { return &dataSourceDatacenterRoutingZones{} },
		func() datasource.DataSource { return &dataSourceDatacenterSecurityPolicies{} },
		func() datasource.DataSource { return &dataSourceDatacenterSecurityPolicy{} },
		func() datasource.DataSource { return &dataSourceDatacenterSystemNode{} },
		func() datasource.DataSource { return &dataSourceDatacenterSystemNodes{} },
		func() datasource.DataSource { return &dataSourceDatacenterSvis{} },
		func() datasource.DataSource { return &dataSourceDatacenterVirtualNetwork{} },
		func() datasource.DataSource { return &dataSourceDatacenterVirtualNetworks{} },
		func() datasource.DataSource { return &dataSourceDeviceConfig{} },
<<<<<<< HEAD
		func() datasource.DataSource { return &dataSourceFreeformAllocGroup{} },
=======
		func() datasource.DataSource { return &dataSourceFreeformBlueprint{} },
>>>>>>> cee3ab95
		func() datasource.DataSource { return &dataSourceFreeformConfigTemplate{} },
		func() datasource.DataSource { return &dataSourceFreeformLink{} },
		func() datasource.DataSource { return &dataSourceFreeformPropertySet{} },
		func() datasource.DataSource { return &dataSourceFreeformResourceGroup{} },
		func() datasource.DataSource { return &dataSourceFreeformResource{} },
		func() datasource.DataSource { return &dataSourceFreeformSystem{} },
		func() datasource.DataSource { return &dataSourceIntegerPool{} },
		func() datasource.DataSource { return &dataSourceInterfacesByLinkTag{} },
		func() datasource.DataSource { return &dataSourceInterfacesBySystem{} },
		func() datasource.DataSource { return &dataSourceIntegerPools{} },
		func() datasource.DataSource { return &dataSourceInterfaceMap{} },
		func() datasource.DataSource { return &dataSourceInterfaceMaps{} },
		func() datasource.DataSource { return &dataSourceIpv4Pool{} },
		func() datasource.DataSource { return &dataSourceIpv4Pools{} },
		func() datasource.DataSource { return &dataSourceIpv6Pool{} },
		func() datasource.DataSource { return &dataSourceIpv6Pools{} },
		func() datasource.DataSource { return &dataSourceLogicalDevice{} },
		func() datasource.DataSource { return &dataSourcePropertySet{} },
		func() datasource.DataSource { return &dataSourcePropertySets{} },
		func() datasource.DataSource { return &dataSourceRackType{} },
		func() datasource.DataSource { return &dataSourceRackTypes{} },
		func() datasource.DataSource { return &dataSourceTag{} },
		func() datasource.DataSource { return &dataSourceTelemetryServiceRegistryEntries{} },
		func() datasource.DataSource { return &dataSourceTelemetryServiceRegistryEntry{} },
		func() datasource.DataSource { return &dataSourceTemplateCollapsed{} },
		func() datasource.DataSource { return &dataSourceTemplatePodBased{} },
		func() datasource.DataSource { return &dataSourceTemplateRackBased{} },
		func() datasource.DataSource { return &dataSourceTemplates{} },
		func() datasource.DataSource { return &dataSourceVirtualNetworkBindingConstructor{} },
		func() datasource.DataSource { return &dataSourceVniPool{} },
		func() datasource.DataSource { return &dataSourceVniPools{} },
	}
}

// Resources defines provider resources
func (p *Provider) Resources(_ context.Context) []func() resource.Resource {
	return []func() resource.Resource{
		func() resource.Resource { return &resourceAgentProfile{} },
		func() resource.Resource { return &resourceAsnPool{} },
		func() resource.Resource { return &resourceBlueprintDeploy{} },
		func() resource.Resource { return &resourceBlueprintIbaDashboard{} },
		func() resource.Resource { return &resourceBlueprintIbaProbe{} },
		func() resource.Resource { return &resourceBlueprintIbaWidget{} },
		func() resource.Resource { return &resourceConfiglet{} },
		func() resource.Resource { return &resourceDatacenterBlueprint{} },
		func() resource.Resource { return &resourceDatacenterConfiglet{} },
		func() resource.Resource { return &resourceDatacenterConnectivityTemplate{} },
		func() resource.Resource { return &resourceDatacenterConnectivityTemplateAssignment{} },
		func() resource.Resource { return &resourceDatacenterConnectivityTemplateAssignments{} },
		func() resource.Resource { return &resourceDatacenterConnectivityTemplatesAssignment{} },
		func() resource.Resource { return &resourceDatacenterExternalGateway{} },
		func() resource.Resource { return &resourceDatacenterGenericSystem{} },
		func() resource.Resource { return &resourceDatacenterPropertySet{} },
		func() resource.Resource { return &resourceDatacenterRack{} },
		func() resource.Resource { return &resourceDatacenterRoutingZone{} },
		func() resource.Resource { return &resourceDatacenterRoutingPolicy{} },
		func() resource.Resource { return &resourceDatacenterSecurityPolicy{} },
		func() resource.Resource { return &resourceDatacenterIpLinkAddressing{} },
		func() resource.Resource { return &resourceDatacenterVirtualNetwork{} },
		func() resource.Resource { return &resourceDeviceAllocation{} },
<<<<<<< HEAD
		func() resource.Resource { return &resourceFreeformAllocGroup{} },
=======
		func() resource.Resource { return &resourceFreeformBlueprint{} },
>>>>>>> cee3ab95
		func() resource.Resource { return &resourceFreeformConfigTemplate{} },
		func() resource.Resource { return &resourceFreeformLink{} },
		func() resource.Resource { return &resourceFreeformPropertySet{} },
		func() resource.Resource { return &resourceFreeformResourceGroup{} },
		func() resource.Resource { return &resourceFreeformResource{} },
		func() resource.Resource { return &resourceFreeformSystem{} },
		func() resource.Resource { return &resourceIntegerPool{} },
		func() resource.Resource { return &resourceInterfaceMap{} },
		func() resource.Resource { return &resourceIpv4Pool{} },
		func() resource.Resource { return &resourceIpv6Pool{} },
		func() resource.Resource { return &resourceLogicalDevice{} },
		func() resource.Resource { return &resourceManagedDevice{} },
		func() resource.Resource { return &resourceManagedDeviceAck{} },
		func() resource.Resource { return &resourceModularDeviceProfile{} },
		func() resource.Resource { return &resourceResourcePoolAllocation{} },
		func() resource.Resource { return &resourcePropertySet{} },
		func() resource.Resource { return &resourceRackType{} },
		func() resource.Resource { return &resourceTag{} },
		func() resource.Resource { return &resourceTelemetryServiceRegistryEntry{} },
		func() resource.Resource { return &resourceTemplateCollapsed{} },
		func() resource.Resource { return &resourceTemplatePodBased{} },
		func() resource.Resource { return &resourceTemplateRackBased{} },
		func() resource.Resource { return &resourceVniPool{} },
	}
}

func terraformVersionWarnings(_ context.Context, version string, diags *diag.Diagnostics) {
	const tf150warning = "" +
		"You're using Terraform %s. Terraform 1.5.0 has a known issue calculating " +
		"plans in certain situations. More info at: https://github.com/hashicorp/terraform/issues/33371"

	warnings := map[string]string{
		"1.5.0": tf150warning,
	}

	if w, ok := warnings[version]; ok {
		diags.AddWarning("known compatibility issue", fmt.Sprintf(w, version))
	}
}<|MERGE_RESOLUTION|>--- conflicted
+++ resolved
@@ -550,11 +550,8 @@
 		func() datasource.DataSource { return &dataSourceDatacenterVirtualNetwork{} },
 		func() datasource.DataSource { return &dataSourceDatacenterVirtualNetworks{} },
 		func() datasource.DataSource { return &dataSourceDeviceConfig{} },
-<<<<<<< HEAD
 		func() datasource.DataSource { return &dataSourceFreeformAllocGroup{} },
-=======
 		func() datasource.DataSource { return &dataSourceFreeformBlueprint{} },
->>>>>>> cee3ab95
 		func() datasource.DataSource { return &dataSourceFreeformConfigTemplate{} },
 		func() datasource.DataSource { return &dataSourceFreeformLink{} },
 		func() datasource.DataSource { return &dataSourceFreeformPropertySet{} },
@@ -615,11 +612,8 @@
 		func() resource.Resource { return &resourceDatacenterIpLinkAddressing{} },
 		func() resource.Resource { return &resourceDatacenterVirtualNetwork{} },
 		func() resource.Resource { return &resourceDeviceAllocation{} },
-<<<<<<< HEAD
 		func() resource.Resource { return &resourceFreeformAllocGroup{} },
-=======
 		func() resource.Resource { return &resourceFreeformBlueprint{} },
->>>>>>> cee3ab95
 		func() resource.Resource { return &resourceFreeformConfigTemplate{} },
 		func() resource.Resource { return &resourceFreeformLink{} },
 		func() resource.Resource { return &resourceFreeformPropertySet{} },
