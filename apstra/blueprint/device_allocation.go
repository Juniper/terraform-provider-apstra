package blueprint

import (
	"context"
	"fmt"
	"github.com/Juniper/apstra-go-sdk/apstra"
	"github.com/hashicorp/terraform-plugin-framework-validators/stringvalidator"
	"github.com/hashicorp/terraform-plugin-framework/diag"
	"github.com/hashicorp/terraform-plugin-framework/path"
	resourceSchema "github.com/hashicorp/terraform-plugin-framework/resource/schema"
	"github.com/hashicorp/terraform-plugin-framework/resource/schema/planmodifier"
	"github.com/hashicorp/terraform-plugin-framework/resource/schema/stringplanmodifier"
	"github.com/hashicorp/terraform-plugin-framework/schema/validator"
	"github.com/hashicorp/terraform-plugin-framework/types"
	"strings"
	"terraform-provider-apstra/apstra/utils"
)

type DeviceAllocation struct {
	BlueprintId           types.String `tfsdk:"blueprint_id"`           // required
	NodeName              types.String `tfsdk:"node_name"`              // required
	DeviceKey             types.String `tfsdk:"device_key"`             // optional
	InterfaceMapCatalogId types.String `tfsdk:"interface_map_id"`       // computed + optional
	NodeId                types.String `tfsdk:"node_id"`                // computed
	DeviceProfileNodeId   types.String `tfsdk:"device_profile_node_id"` // computed
	DeployMode            types.String `tfsdk:"deploy_mode"`            // optional
}

func (o DeviceAllocation) ResourceAttributes() map[string]resourceSchema.Attribute {
	return map[string]resourceSchema.Attribute{
		"blueprint_id": resourceSchema.StringAttribute{
			MarkdownDescription: "Apstra Blueprint ID.",
			Required:            true,
			PlanModifiers:       []planmodifier.String{stringplanmodifier.RequiresReplace()},
			Validators:          []validator.String{stringvalidator.LengthAtLeast(1)},
		},
		"node_name": resourceSchema.StringAttribute{
			MarkdownDescription: "GraphDB node 'label which identifies the switch. Strings like 'spine1' " +
				"and 'rack_2_leaf_1' are appropriate here.",
			Required:      true,
			PlanModifiers: []planmodifier.String{stringplanmodifier.RequiresReplace()},
			Validators:    []validator.String{stringvalidator.LengthAtLeast(1)},
		},
		"device_key": resourceSchema.StringAttribute{
			MarkdownDescription: "Unique ID for a Managed Device, generally the serial number, used to. " +
				"assign a Managed Device to a fabric role.",
			Optional:      true,
			PlanModifiers: []planmodifier.String{stringplanmodifier.RequiresReplace()},
			Validators: []validator.String{
				stringvalidator.LengthAtLeast(1),
				stringvalidator.AtLeastOneOf(path.Expressions{
					path.MatchRelative(),
					path.MatchRoot("interface_map_id"),
				}...),
			},
		},
		"interface_map_id": resourceSchema.StringAttribute{
			MarkdownDescription: "Interface Maps link a Logical Device (fabric design element) to a " +
				"Device Profile which describes a hardware model. This field is required when `device_key` " +
				"is omitted, or when `device_key` is supplied, but does not provide enough information to`. " +
				"select an Interface Map. This field represents the Blueprint graphDB node ID, which is " +
				"the same string as the global ID used in the design API global catalog.",
			Optional: true,
			Computed: true,
			PlanModifiers: []planmodifier.String{
				stringplanmodifier.RequiresReplace(),
				stringplanmodifier.UseStateForUnknown(),
			},
			Validators: []validator.String{stringvalidator.LengthAtLeast(1)},
		},
		"node_id": resourceSchema.StringAttribute{
			MarkdownDescription: "GraphDB Node ID of the fabric node to which we're allocating an Interface Map " +
				"and Managed Device.",
			Computed:      true,
			PlanModifiers: []planmodifier.String{stringplanmodifier.UseStateForUnknown()},
		},
		"device_profile_node_id": resourceSchema.StringAttribute{
			MarkdownDescription: "Device Profiles specify attributes of specific hardware models.",
			Computed:            true,
			PlanModifiers:       []planmodifier.String{stringplanmodifier.UseStateForUnknown()},
		},
		"deploy_mode": resourceSchema.StringAttribute{
<<<<<<< HEAD
			MarkdownDescription: "Set *Deploy Mode* of the associated fabric node.", // todo
=======
			MarkdownDescription: "Set the *Deploy Mode* of the associated fabric node.",
>>>>>>> 0edc617e
			Optional:            true,
			Computed:            true,
			Validators: []validator.String{
				stringvalidator.AlsoRequires(path.MatchRelative().AtParent().AtName("device_key")),
				stringvalidator.OneOf(utils.AllNodeDeployModes()...),
			},
		},
	}
}

func (o *DeviceAllocation) validateInterfaceMapId(ctx context.Context, client *apstra.Client, diags *diag.Diagnostics) {
	var result struct {
		Items []struct {
			InterfaceMap struct {
				Id string `json:"id"`
			} `json:"n_interface_map"`
		} `json:"items"`
	}

	query := client.NewQuery(apstra.ObjectId(o.BlueprintId.ValueString())).
		SetType(apstra.BlueprintTypeStaging).
		SetContext(ctx).
		Node([]apstra.QEEAttribute{
			{"type", apstra.QEStringVal("system")},
			{"id", apstra.QEStringVal(o.NodeId.ValueString())},
		}).
		Out([]apstra.QEEAttribute{{"type", apstra.QEStringVal("logical_device")}}).
		Node([]apstra.QEEAttribute{
			{"type", apstra.QEStringVal("logical_device")},
		}).
		In([]apstra.QEEAttribute{{"type", apstra.QEStringVal("logical_device")}}).
		Node([]apstra.QEEAttribute{
			{"type", apstra.QEStringVal("interface_map")},
			{"name", apstra.QEStringVal("n_interface_map")},
			{"id", apstra.QEStringVal(o.InterfaceMapCatalogId.ValueString())},
		}).
		Out([]apstra.QEEAttribute{{"type", apstra.QEStringVal("device_profile")}}).
		Node([]apstra.QEEAttribute{
			{"type", apstra.QEStringVal("device_profile")},
			{"id", apstra.QEStringVal(o.DeviceProfileNodeId.ValueString())},
		})

	err := query.Do(&result)
	if err != nil {
		if utils.IsApstra404(err) {
			o.BlueprintId = types.StringNull()
			return
		}
		diags.AddError("error running interface map query", err.Error())
		return
	}

	if len(result.Items) != 1 {
		diags.AddError("error validating interface_map_id",
			fmt.Sprintf(
				"expected 1 path linking system %q, logical device (any), interface map %q and device profile %q, got %d\nquery: %q",
				o.NodeName.ValueString(), o.InterfaceMapCatalogId.ValueString(),
				o.DeviceProfileNodeId.ValueString(), len(result.Items), query.String()))
	}
}

func (o *DeviceAllocation) populateInterfaceMapIdFromNodeIdAndDeviceProfileNodeId(ctx context.Context, client *apstra.Client, diags *diag.Diagnostics) {
	var result struct {
		Items []struct {
			InterfaceMap struct {
				Id string `json:"id"`
			} `json:"n_interface_map"`
		} `json:"items"`
	}

	query := client.NewQuery(apstra.ObjectId(o.BlueprintId.ValueString())).
		SetContext(ctx).
		SetType(apstra.BlueprintTypeStaging).
		Node([]apstra.QEEAttribute{
			{"type", apstra.QEStringVal("system")},
			{"id", apstra.QEStringVal(o.NodeId.ValueString())},
		}).
		Out([]apstra.QEEAttribute{{"type", apstra.QEStringVal("logical_device")}}).
		Node([]apstra.QEEAttribute{
			{"type", apstra.QEStringVal("logical_device")},
		}).
		In([]apstra.QEEAttribute{{"type", apstra.QEStringVal("logical_device")}}).
		Node([]apstra.QEEAttribute{
			{"type", apstra.QEStringVal("interface_map")},
			{"name", apstra.QEStringVal("n_interface_map")},
		}).
		Out([]apstra.QEEAttribute{{"type", apstra.QEStringVal("device_profile")}}).
		Node([]apstra.QEEAttribute{
			{"type", apstra.QEStringVal("device_profile")},
			{"id", apstra.QEStringVal(o.DeviceProfileNodeId.ValueString())},
		})

	err := query.Do(&result)
	if err != nil {
		if utils.IsApstra404(err) {
			o.BlueprintId = types.StringNull()
			return
		}
		diags.AddError("error running interface map query", err.Error())
		return
	}

	switch len(result.Items) {
	case 0:
		diags.AddError("unable to assign interface_map",
			fmt.Sprintf("no interface_map links system '%s' to device profile '%s'\nquery: %q",
				o.NodeName.ValueString(), o.DeviceProfileNodeId.ValueString(), query.String()))
	case 1:
		o.InterfaceMapCatalogId = types.StringValue(result.Items[0].InterfaceMap.Id)
	default:
		candidates := make([]string, len(result.Items))
		for i := range result.Items {
			candidates[i] = result.Items[i].InterfaceMap.Id
		}
		diags.AddError("multiple Interface Map candidates - `interface_map` configuration attribute required",
			fmt.Sprintf("enter one of the following into `interface_map` to use Device Profile %q at Node %q - [%s]",
				o.DeviceProfileNodeId.ValueString(), o.NodeName.ValueString(), strings.Join(candidates, ", ")))
	}
}

func (o *DeviceAllocation) nodeIdFromNodeName(ctx context.Context, client *apstra.Client, diags *diag.Diagnostics) {
	var result struct {
		Items []struct {
			System struct {
				Id string `json:"id"`
			} `json:"n_system"`
		} `json:"items"`
	}

	query := client.NewQuery(apstra.ObjectId(o.BlueprintId.ValueString())).
		SetType(apstra.BlueprintTypeStaging).
		SetContext(ctx).
		Node([]apstra.QEEAttribute{
			{"type", apstra.QEStringVal("system")},
			{"label", apstra.QEStringVal(o.NodeName.ValueString())},
			{"name", apstra.QEStringVal("n_system")},
		})

	err := query.Do(&result)
	if err != nil {
		diags.AddError("error running system node query", err.Error())
		return
	}

	switch len(result.Items) {
	case 0:
		diags.AddError("switch node not found in blueprint",
			fmt.Sprintf("switch/system node with label %q: not found with query %q",
				o.NodeName.ValueString(), query.String()))
	case 1:
		// no error case
		o.NodeId = types.StringValue(result.Items[0].System.Id)
	default:
		diags.AddError("multiple matches found in blueprint",
			fmt.Sprintf("switch/system node with label %q: %d matches found using query %q",
				o.NodeName.ValueString(), len(result.Items), query.String()),
		)
	}
}

// PopulateDataFromGraphDb attempts to set
//   - NodeId (from node_name)
//   - InterfaceMapCatalogId (when not set)
//   - DeviceProfileNodeId
//   - from DeviceKey when set
//   - from InterfaceMapCatalogId when DeviceKey not set
func (o *DeviceAllocation) PopulateDataFromGraphDb(ctx context.Context, client *apstra.Client, diags *diag.Diagnostics) {
	if o.NodeId.IsUnknown() {
		// this should only be true once, in Create()
		o.nodeIdFromNodeName(ctx, client, diags)
	}
	if diags.HasError() {
		return
	}

	switch {
	case (!o.InterfaceMapCatalogId.IsUnknown() && !o.InterfaceMapCatalogId.IsNull()) && o.DeviceKey.IsNull():
		// interface_map_id known, device_key not supplied
		o.deviceProfileNodeIdFromInterfaceMapCatalogId(ctx, client, diags) // this will clear BlueprintId on 404
	case !o.DeviceKey.IsNull() && o.InterfaceMapCatalogId.IsUnknown():
		// device_key known, interface_map_id not supplied
		o.deviceProfileNodeIdFromDeviceKey(ctx, client, diags) // this will clear BlueprintId on 404
	case !o.InterfaceMapCatalogId.IsNull() && !o.InterfaceMapCatalogId.IsUnknown() && !o.DeviceKey.IsNull():
		// device_key and interface_map_id both supplied
		o.deviceProfileNodeIdFromDeviceKey(ctx, client, diags) // this will clear BlueprintId on 404
		if o.BlueprintId.IsNull() {
			return
		}
		if !diags.HasError() {
			o.validateInterfaceMapId(ctx, client, diags) // this will clear BlueprintId on 404
		}
	default:
		// config validation should not have allowed this
		diags.AddError(
			errProviderBug,
			fmt.Sprintf("cannot proceed\n"+
				"  device_key null: %t, device_key unknown: %t\n"+
				"  interface_map_id null: %t, interface_map_id known: %t",
				o.DeviceKey.IsNull(), o.DeviceKey.IsUnknown(),
				o.InterfaceMapCatalogId.IsNull(), o.InterfaceMapCatalogId.IsUnknown(),
			),
		)
	}
	if diags.HasError() || o.BlueprintId.IsNull() {
		return
	}

	if o.InterfaceMapCatalogId.IsUnknown() {
		o.populateInterfaceMapIdFromNodeIdAndDeviceProfileNodeId(ctx, client, diags)
	}
	if diags.HasError() || o.BlueprintId.IsNull() {
		return
	}

	o.validateInterfaceMapId(ctx, client, diags) // this will clear BlueprintId on 404
	if diags.HasError() || o.BlueprintId.IsNull() {
		return
	}
}

// SetInterfaceMap creates or deletes the graph db relationship between a switch
// 'system' node and its interface map.
func (o *DeviceAllocation) SetInterfaceMap(ctx context.Context, client *apstra.Client, diags *diag.Diagnostics) {
	assignments := make(apstra.SystemIdToInterfaceMapAssignment, 1)
	if o.InterfaceMapCatalogId.IsNull() {
		assignments[o.NodeId.ValueString()] = nil
	} else {
		assignments[o.NodeId.ValueString()] = o.InterfaceMapCatalogId.ValueString()
	}
	bpClient, err := client.NewTwoStageL3ClosClient(ctx, apstra.ObjectId(o.BlueprintId.ValueString()))
	if err != nil {
		if utils.IsApstra404(err) {
			o.BlueprintId = types.StringNull()
			return
		}
		diags.AddError("error creating blueprint client", err.Error())
		return
	}

	err = bpClient.SetInterfaceMapAssignments(ctx, assignments)
	if err != nil {
		if utils.IsApstra404(err) {
			o.BlueprintId = types.StringNull()
			return
		}
		diags.AddError(fmt.Sprintf("error (re)setting interface map for node %q", o.NodeId.ValueString()), err.Error())
	}
	return
}

// SetNodeSystemId assigns a managed device 'device_key' (serial number) to a
// switch 'system' node in the blueprint graphdb. Returns false when Apstra
// returns a 404 to the blueprint operation, indicating the blueprint doesn't
// exist and resources depending on the blueprint's existence should be removed.
func (o *DeviceAllocation) SetNodeSystemId(ctx context.Context, client *apstra.Client, diags *diag.Diagnostics) {
	if o.DeviceKey.IsNull() {
		return
	}

	patch := &struct {
		SystemId string `json:"system_id"`
	}{
		SystemId: o.DeviceKey.ValueString(),
	}

	nodeId := apstra.ObjectId(o.NodeId.ValueString())
	blueprintId := apstra.ObjectId(o.BlueprintId.ValueString())
	err := client.PatchNode(ctx, blueprintId, nodeId, &patch, nil)
	if err != nil {
		if utils.IsApstra404(err) {
			o.BlueprintId = types.StringNull()
			return
		}
		diags.AddError(fmt.Sprintf("failed to (re)assign system_id for node '%s'", nodeId), err.Error())
	}
	return
}

// ReadSystemNode uses the BlueprintId and NodeId to determine the current
// DeviceKey value in the blueprint.
func (o *DeviceAllocation) ReadSystemNode(ctx context.Context, client *apstra.Client, diags *diag.Diagnostics) {
	if o.NodeId.IsNull() {
		diags.AddError(errProviderBug, "ReadSystemNode invoked with null NodeId")
		return
	}

	var result struct {
		Items []struct {
			System struct {
				SystemId string `json:"system_id"`
			} `json:"n_system"`
		} `json:"items"`
	}

	query := client.NewQuery(apstra.ObjectId(o.BlueprintId.ValueString())).
		SetContext(ctx).
		SetType(apstra.BlueprintTypeStaging).
		Node([]apstra.QEEAttribute{
			{"type", apstra.QEStringVal("system")},
			{"id", apstra.QEStringVal(o.NodeId.ValueString())},
			{"name", apstra.QEStringVal("n_system")},
		})

	err := query.Do(&result)
	if err != nil {
		if utils.IsApstra404(err) {
			o.BlueprintId = types.StringNull()
		} else {
			diags.AddError("error querying system_id", err.Error())
		}
		return
	}

	switch len(result.Items) {
	case 0:
		// node doesn't exist!?!?
		o.NodeId = types.StringNull()
		o.DeviceKey = types.StringNull()
	case 1:
		// expected result
		o.DeviceKey = utils.StringValueOrNull(ctx, result.Items[0].System.SystemId, diags)
	default:
		ids := make([]string, len(result.Items))
		for i := range result.Items {
			ids[i] = result.Items[i].System.SystemId
		}
		diags.AddError("cannot proceed: multiple graphdb nodes share common id",
			fmt.Sprintf("label %q used by %q", o.NodeName.ValueString(), strings.Join(ids, "\", \"")))
	}
}

func (o *DeviceAllocation) GetCurrentInterfaceMapId(ctx context.Context, client *apstra.Client, diags *diag.Diagnostics) {
	var result struct {
		Items []struct {
			InterfaceMap struct {
				Id string `json:"id"`
			} `json:"n_interface_map"`
		} `json:"items"`
	}

	err := client.NewQuery(apstra.ObjectId(o.BlueprintId.ValueString())).
		SetContext(ctx).
		Node([]apstra.QEEAttribute{
			{"type", apstra.QEStringVal("system")},
			{"id", apstra.QEStringVal(o.NodeId.ValueString())},
		}).
		Out([]apstra.QEEAttribute{{"type", apstra.QEStringVal("interface_map")}}).
		Node([]apstra.QEEAttribute{
			{"type", apstra.QEStringVal("interface_map")},
			{"name", apstra.QEStringVal("n_interface_map")},
		}).
		Do(&result)
	if err != nil {
		if utils.IsApstra404(err) {
			o.BlueprintId = types.StringNull()
			return
		}
		diags.AddError("error querying interface map assignment", err.Error())
		return
	}

	switch len(result.Items) {
	case 0:
		o.InterfaceMapCatalogId = types.StringNull()
	case 1:
		o.InterfaceMapCatalogId = types.StringValue(result.Items[0].InterfaceMap.Id)
	default:
		iMaps := make([]string, len(result.Items))
		for i := range result.Items {
			iMaps[i] = result.Items[i].InterfaceMap.Id
		}
		diags.AddError("cannot proceed: graphdb links system node to multiple interface maps",
			fmt.Sprintf("%q matches %q", o.NodeName.ValueString(), strings.Join(iMaps, "\", \"")))
	}
}

func (o *DeviceAllocation) GetCurrentDeviceProfileId(ctx context.Context, client *apstra.Client, diags *diag.Diagnostics) {
	var result struct {
		Items []struct {
			DeviceProfile struct {
				Id string `json:"id"`
			} `json:"n_device_profile"`
		} `json:"items"`
	}

	query := client.NewQuery(apstra.ObjectId(o.BlueprintId.ValueString())).
		SetContext(ctx).
		Node([]apstra.QEEAttribute{
			{"type", apstra.QEStringVal("system")},
			{"id", apstra.QEStringVal(o.NodeId.ValueString())},
		}).
		Out([]apstra.QEEAttribute{{"type", apstra.QEStringVal("interface_map")}}).
		Node([]apstra.QEEAttribute{
			{"type", apstra.QEStringVal("interface_map")},
		}).
		Out([]apstra.QEEAttribute{
			{"type", apstra.QEStringVal("device_profile")},
		}).
		Node([]apstra.QEEAttribute{
			{"type", apstra.QEStringVal("device_profile")},
			{"name", apstra.QEStringVal("n_device_profile")},
		})

	err := query.Do(&result)
	if err != nil {
		if utils.IsApstra404(err) {
			o.BlueprintId = types.StringNull()
		} else {
			diags.AddError("error querying device profile", err.Error())
		}
		return
	}

	switch len(result.Items) {
	case 0:
		o.DeviceProfileNodeId = types.StringNull()
	case 1:
		o.DeviceProfileNodeId = types.StringValue(result.Items[0].DeviceProfile.Id)
	default:
		ids := make([]string, len(result.Items))
		for i := range result.Items {
			ids[i] = result.Items[i].DeviceProfile.Id
		}
		diags.AddError("cannot proceed: graphdb links system node to multiple device profiles",
			fmt.Sprintf("%q matches %q", o.NodeName.ValueString(), strings.Join(ids, "\", \"")))
	}
}

func (o *DeviceAllocation) deviceProfileNodeIdFromInterfaceMapCatalogId(ctx context.Context, client *apstra.Client, diags *diag.Diagnostics) {
	var response struct {
		Items []struct {
			DeviceProfile struct {
				Id string `json:"id"`
			} `json:"n_device_profile"`
		} `json:"items"`
	}

	query := client.NewQuery(apstra.ObjectId(o.BlueprintId.ValueString())).
		SetType(apstra.BlueprintTypeStaging).
		SetContext(ctx).
		Node([]apstra.QEEAttribute{
			{"type", apstra.QEStringVal("interface_map")},
			{"id", apstra.QEStringVal(o.InterfaceMapCatalogId.ValueString())},
		}).
		Out([]apstra.QEEAttribute{{"type", apstra.QEStringVal("device_profile")}}).
		Node([]apstra.QEEAttribute{
			{"type", apstra.QEStringVal("device_profile")},
			{"name", apstra.QEStringVal("n_device_profile")},
		})

	err := query.Do(&response)

	if err != nil {
		if utils.IsApstra404(err) {
			o.BlueprintId = types.StringNull()
			return
		}
		diags.AddError("error querying graphDB for device profile", err.Error())
		return
	}

	switch len(response.Items) {
	case 0:
		diags.AddError("no results when querying for Device Profile", fmt.Sprintf("query string %q", query.String()))
	case 1:
		o.DeviceProfileNodeId = types.StringValue(response.Items[0].DeviceProfile.Id)
	default:
		diags.AddError("multiple matches when querying for Device Profile", fmt.Sprintf("query string %q", query.String()))
	}
}

func (o *DeviceAllocation) deviceProfileNodeIdFromDeviceKey(ctx context.Context, client *apstra.Client, diags *diag.Diagnostics) {
	gasi := utils.GetAllSystemsInfo(ctx, client, diags)
	if diags.HasError() {
		return
	}

	si, ok := gasi[o.DeviceKey.ValueString()]
	if !ok {
		diags.AddAttributeError(
			path.Root("device_key"),
			"Device Key not found",
			fmt.Sprintf("Device Key %q not found", o.DeviceKey.ValueString()),
		)
		return
	}

	query := client.NewQuery(apstra.ObjectId(o.BlueprintId.ValueString())).
		SetContext(ctx).
		SetType(apstra.BlueprintTypeStaging).
		Node([]apstra.QEEAttribute{
			{"type", apstra.QEStringVal("device_profile")},
			{"device_profile_id", apstra.QEStringVal(si.Facts.AosHclModel.String())},
			{"name", apstra.QEStringVal("n_device_profile")},
		})

	var result struct {
		Items []struct {
			DeviceProfile struct {
				Id string `json:"id"`
			} `json:"n_device_profile"`
		} `json:"items"`
	}

	err := query.Do(&result)
	if err != nil {
		if utils.IsApstra404(err) {
			o.BlueprintId = types.StringNull()
			return
		}
		diags.AddError("error querying graphDB for device profile", err.Error())
		return
	}

	if len(result.Items) != 1 {
		diags.AddError(fmt.Sprintf(
			"expected 1 graphDB query result, got %d", len(result.Items)),
			fmt.Sprintf("query: %q", query.String()))
		return
	}

	o.DeviceProfileNodeId = types.StringValue(result.Items[0].DeviceProfile.Id)
}

func (o *DeviceAllocation) SetNodeDeployMode(ctx context.Context, client *apstra.Client, diags *diag.Diagnostics) {
	if o.DeployMode.IsNull() {
		return
	}

	if o.DeployMode.IsUnknown() {
		o.GetNodeDeployMode(ctx, client, diags)
		return
	}

	var deployMode apstra.NodeDeployMode
	err := utils.ApiStringerFromFriendlyString(&deployMode, o.DeployMode.ValueString())
	if err != nil {
		diags.AddError(fmt.Sprintf("error parsing deploy mode %q", o.DeployMode.ValueString()), err.Error())
		return
	}

	type patch struct {
		Id         string `json:"id"`
		DeployMode string `json:"deploy_mode,omitempty"`
	}

	if err != nil {
		diags.AddError(fmt.Sprintf("error parsing deploy mode %q", o.DeployMode.ValueString()), err.Error())
		return
	}

	setDeployMode := patch{
		Id:         o.NodeId.ValueString(),
		DeployMode: deployMode.String(),
	}
	deployModeResponse := patch{}

	err = client.PatchNode(ctx, apstra.ObjectId(o.BlueprintId.ValueString()), apstra.ObjectId(o.NodeId.ValueString()), &setDeployMode, &deployModeResponse)
	if err != nil {
		diags.AddError("error setting deploy mode", err.Error())
		return
	}

	if setDeployMode.Id != deployModeResponse.Id {
		diags.AddError("inconsistent response while setting deploy mode",
			fmt.Sprintf("request ID: %q, response ID: %q", setDeployMode.Id, deployModeResponse.Id))
	}

	if setDeployMode.DeployMode != deployModeResponse.DeployMode {
		diags.AddError("inconsistent response while setting deploy mode",
			fmt.Sprintf("request DeployMode: %q, response DeployMode: %q", setDeployMode.DeployMode, deployModeResponse.DeployMode))
	}
}

func (o *DeviceAllocation) GetNodeDeployMode(ctx context.Context, client *apstra.Client, diags *diag.Diagnostics) {
	bpClient, err := client.NewTwoStageL3ClosClient(ctx, apstra.ObjectId(o.BlueprintId.ValueString()))
	if err != nil {
		diags.AddError("error creating blueprint client", err.Error())
		return
	}

	var nodesResponse struct {
		Nodes map[string]struct {
			Id         string `json:"id"`
			Type       string `json:"type"`
			DeployMode string `json:"deploy_mode"`
		} `json:"nodes"`
	}
	err = bpClient.GetNodes(ctx, apstra.NodeTypeSystem, &nodesResponse)
	if err != nil {
		diags.AddError("error fetching blueprint nodes", err.Error())
		return
	}

	node, ok := nodesResponse.Nodes[o.NodeId.ValueString()]
	if !ok {
		o.DeployMode = types.StringNull()
		return
	}

	var deployMode apstra.NodeDeployMode
	err = deployMode.FromString(node.DeployMode)
	if err != nil {
		diags.AddError(fmt.Sprintf("error parsing deploy mode %q", node.DeployMode), err.Error())
		return
	}

	o.DeployMode = types.StringValue(utils.StringersToFriendlyString(deployMode))
}<|MERGE_RESOLUTION|>--- conflicted
+++ resolved
@@ -80,11 +80,7 @@
 			PlanModifiers:       []planmodifier.String{stringplanmodifier.UseStateForUnknown()},
 		},
 		"deploy_mode": resourceSchema.StringAttribute{
-<<<<<<< HEAD
-			MarkdownDescription: "Set *Deploy Mode* of the associated fabric node.", // todo
-=======
 			MarkdownDescription: "Set the *Deploy Mode* of the associated fabric node.",
->>>>>>> 0edc617e
 			Optional:            true,
 			Computed:            true,
 			Validators: []validator.String{
