--- conflicted
+++ resolved
@@ -45,13 +45,8 @@
 			},
 		},
 		"role": resourceSchema.StringAttribute{
-<<<<<<< HEAD
 			MarkdownDescription: "Fabric Role (Apstra Resource Group Name) must be one of:\n  - " +
-				strings.Join(sortedRoles, "\n  - ") + "\n",
-=======
-			MarkdownDescription: "Fabric Role (Apstra Resource Group Name) must be one of:\n\n  - " +
 				strings.Join(utils.AllResourceGroupNameStrings(), "\n  - ") + "\n",
->>>>>>> 50a83510
 			Required:      true,
 			PlanModifiers: []planmodifier.String{stringplanmodifier.RequiresReplace()},
 			Validators: []validator.String{
