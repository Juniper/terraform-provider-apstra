package blueprint

import (
	"context"
	"fmt"
	"net"
	"regexp"
	"strconv"

	"github.com/Juniper/apstra-go-sdk/apstra"
	"github.com/Juniper/apstra-go-sdk/apstra/enum"
	apiversions "github.com/Juniper/terraform-provider-apstra/apstra/api_versions"
	"github.com/Juniper/terraform-provider-apstra/apstra/compatibility"
	"github.com/Juniper/terraform-provider-apstra/apstra/constants"
	"github.com/Juniper/terraform-provider-apstra/apstra/design"
	apstraregexp "github.com/Juniper/terraform-provider-apstra/apstra/regexp"
	"github.com/Juniper/terraform-provider-apstra/apstra/utils"
	apstravalidator "github.com/Juniper/terraform-provider-apstra/apstra/validator"
	"github.com/hashicorp/terraform-plugin-framework-validators/helpers/validatordiag"
	"github.com/hashicorp/terraform-plugin-framework-validators/int64validator"
	"github.com/hashicorp/terraform-plugin-framework-validators/mapvalidator"
	"github.com/hashicorp/terraform-plugin-framework-validators/setvalidator"
	"github.com/hashicorp/terraform-plugin-framework-validators/stringvalidator"
	dataSourceSchema "github.com/hashicorp/terraform-plugin-framework/datasource/schema"
	"github.com/hashicorp/terraform-plugin-framework/diag"
	"github.com/hashicorp/terraform-plugin-framework/path"
	resourceSchema "github.com/hashicorp/terraform-plugin-framework/resource/schema"
	"github.com/hashicorp/terraform-plugin-framework/resource/schema/booldefault"
	"github.com/hashicorp/terraform-plugin-framework/resource/schema/planmodifier"
	"github.com/hashicorp/terraform-plugin-framework/resource/schema/stringdefault"
	"github.com/hashicorp/terraform-plugin-framework/resource/schema/stringplanmodifier"
	"github.com/hashicorp/terraform-plugin-framework/schema/validator"
	"github.com/hashicorp/terraform-plugin-framework/types"
)

type DatacenterVirtualNetwork struct {
	Id                      types.String `tfsdk:"id"`
	Name                    types.String `tfsdk:"name"`
	Description             types.String `tfsdk:"description"`
	BlueprintId             types.String `tfsdk:"blueprint_id"`
	Type                    types.String `tfsdk:"type"`
	RoutingZoneId           types.String `tfsdk:"routing_zone_id"`
	Vni                     types.Int64  `tfsdk:"vni"`
	HadPriorVniConfig       types.Bool   `tfsdk:"had_prior_vni_config"`
	ReserveVlan             types.Bool   `tfsdk:"reserve_vlan"`
	ReservedVlanId          types.Int64  `tfsdk:"reserved_vlan_id"`
	Bindings                types.Map    `tfsdk:"bindings"`
	DhcpServiceEnabled      types.Bool   `tfsdk:"dhcp_service_enabled"`
	IPv4ConnectivityEnabled types.Bool   `tfsdk:"ipv4_connectivity_enabled"`
	IPv6ConnectivityEnabled types.Bool   `tfsdk:"ipv6_connectivity_enabled"`
	IPv4Subnet              types.String `tfsdk:"ipv4_subnet"`
	IPv6Subnet              types.String `tfsdk:"ipv6_subnet"`
	IPv4GatewayEnabled      types.Bool   `tfsdk:"ipv4_virtual_gateway_enabled"`
	IPv6GatewayEnabled      types.Bool   `tfsdk:"ipv6_virtual_gateway_enabled"`
	IPv4Gateway             types.String `tfsdk:"ipv4_virtual_gateway"`
	IPv6Gateway             types.String `tfsdk:"ipv6_virtual_gateway"`
	L3Mtu                   types.Int64  `tfsdk:"l3_mtu"`
	ImportRouteTargets      types.Set    `tfsdk:"import_route_targets"`
	ExportRouteTargets      types.Set    `tfsdk:"export_route_targets"`
<<<<<<< HEAD
	SviIps                  types.Set    `tfsdk:"svi_ips"`
=======
	Tags                    types.Set    `tfsdk:"tags"`
>>>>>>> 8311e93f
}

func (o DatacenterVirtualNetwork) DataSourceAttributes() map[string]dataSourceSchema.Attribute {
	return map[string]dataSourceSchema.Attribute{
		"id": dataSourceSchema.StringAttribute{
			MarkdownDescription: "The id of the Virtual Network",
			Computed:            true,
			Optional:            true,
			Validators: []validator.String{
				stringvalidator.LengthAtLeast(1),
				stringvalidator.ExactlyOneOf(path.Expressions{
					path.MatchRelative(),
					path.MatchRoot("name"),
				}...),
			},
		},
		"blueprint_id": dataSourceSchema.StringAttribute{
			MarkdownDescription: "The blueprint ID where the Virtual Network is present.",
			Required:            true,
			Validators:          []validator.String{stringvalidator.LengthAtLeast(1)},
		},
		"name": dataSourceSchema.StringAttribute{
			MarkdownDescription: "Virtual Network Name",
			Optional:            true,
			Validators:          []validator.String{stringvalidator.LengthAtLeast(1)},
		},
		"description": dataSourceSchema.StringAttribute{
			MarkdownDescription: "Virtual Network Description",
			Computed:            true,
		},
		"type": dataSourceSchema.StringAttribute{
			MarkdownDescription: "Virtual Network Type",
			Computed:            true,
		},
		"routing_zone_id": dataSourceSchema.StringAttribute{
			MarkdownDescription: fmt.Sprintf("Routing Zone ID (only applies when `type == %s`", enum.VnTypeVxlan),
			Computed:            true,
		},
		"vni": dataSourceSchema.Int64Attribute{
			MarkdownDescription: "EVPN Virtual Network ID to be associated with this Virtual Network.",
			Computed:            true,
		},
		"had_prior_vni_config": dataSourceSchema.BoolAttribute{
			MarkdownDescription: "Not applicable in data source context. Ignore.",
			Computed:            true,
		},
		"reserve_vlan": dataSourceSchema.BoolAttribute{
			MarkdownDescription: fmt.Sprintf("For use only with `%s` type Virtual networks when all `bindings` "+
				"use the same VLAN ID. This option reserves the VLAN fabric-wide, even on switches to "+
				"which the Virtual Network has not yet been deployed.", enum.VnTypeVxlan),
			Computed: true,
		},
		"reserved_vlan_id": dataSourceSchema.Int64Attribute{
			MarkdownDescription: "Reserved VLAN ID, if any.",
			Computed:            true,
		},
		"bindings": dataSourceSchema.MapNestedAttribute{
			MarkdownDescription: "Details availability of the virtual network on leaf and access switches",
			Computed:            true,
			NestedObject: dataSourceSchema.NestedAttributeObject{
				Attributes: VnBinding{}.DataSourceAttributes(),
			},
		},
		"dhcp_service_enabled": dataSourceSchema.BoolAttribute{
			MarkdownDescription: "Enables a DHCP relay agent.",
			Computed:            true,
		},
		"ipv4_connectivity_enabled": dataSourceSchema.BoolAttribute{
			MarkdownDescription: "Enables IPv4 within the Virtual Network.",
			Computed:            true,
		},
		"ipv6_connectivity_enabled": dataSourceSchema.BoolAttribute{
			MarkdownDescription: "Enables IPv6 within the Virtual Network.",
			Computed:            true,
		},
		"ipv4_subnet": dataSourceSchema.StringAttribute{
			MarkdownDescription: "IPv4 subnet associated with the Virtual Network.",
			Computed:            true,
		},
		"ipv6_subnet": dataSourceSchema.StringAttribute{
			MarkdownDescription: "IPv6 subnet associated with the Virtual Network. " +
				"Note that this attribute will not appear in the `graph_query` output " +
				"because IPv6 zero compression rules are problematic for mechanisms " +
				"which rely on string matching.",
			Computed: true,
		},
		"ipv4_virtual_gateway_enabled": dataSourceSchema.BoolAttribute{
			MarkdownDescription: "Controls and indicates whether the IPv4 gateway within the " +
				"Virtual Network is enabled.",
			Computed: true,
		},
		"ipv6_virtual_gateway_enabled": dataSourceSchema.BoolAttribute{
			MarkdownDescription: "Controls and indicates whether the IPv6 gateway within the " +
				"Virtual Network is enabled.",
			Computed: true,
		},
		"ipv4_virtual_gateway": dataSourceSchema.StringAttribute{
			MarkdownDescription: "Specifies the IPv4 virtual gateway address within the " +
				"Virtual Network.",
			Computed: true,
		},
		"ipv6_virtual_gateway": dataSourceSchema.StringAttribute{
			MarkdownDescription: "Specifies the IPv6 virtual gateway address within the " +
				"Virtual Network. Note that this attribute will not appear in the " +
				"`graph_query` output because IPv6 zero compression rules are problematic " +
				"for mechanisms which rely on string matching.",
			Computed: true,
		},
		"l3_mtu": dataSourceSchema.Int64Attribute{
			MarkdownDescription: "L3 MTU used by the L3 switch interfaces participating in the Virtual Network. " +
				"Requires Apstra 4.2 or later.",
			Computed: true,
		},
		"import_route_targets": dataSourceSchema.SetAttribute{
			MarkdownDescription: "Import RTs for this Virtual Network.",
			Computed:            true,
			ElementType:         types.StringType,
		},
		"export_route_targets": dataSourceSchema.SetAttribute{
			MarkdownDescription: "Export RTs for this Virtual Network.",
			Computed:            true,
			ElementType:         types.StringType,
		},
		"tags": dataSourceSchema.SetAttribute{
			MarkdownDescription: "Tags for this Virtual Network.",
			Computed:            true,
			ElementType:         types.StringType,
		},
	}
}

func (o DatacenterVirtualNetwork) DataSourceFilterAttributes() map[string]dataSourceSchema.Attribute {
	return map[string]dataSourceSchema.Attribute{
		"id": dataSourceSchema.StringAttribute{
			MarkdownDescription: "Not applicable in filter context. Ignore.",
			Computed:            true,
		},
		"blueprint_id": dataSourceSchema.StringAttribute{
			MarkdownDescription: "Not applicable in filter context. Ignore.",
			Computed:            true,
		},
		"name": dataSourceSchema.StringAttribute{
			MarkdownDescription: "Virtual Network Name",
			Optional:            true,
		},
		"description": dataSourceSchema.StringAttribute{
			MarkdownDescription: "Virtual Network Description",
			Optional:            true,
		},
		"type": dataSourceSchema.StringAttribute{
			MarkdownDescription: "Virtual Network Type",
			Optional:            true,
		},
		"routing_zone_id": dataSourceSchema.StringAttribute{
			MarkdownDescription: fmt.Sprintf("Routing Zone ID (required when `type == %s`)", enum.VnTypeVxlan),
			Optional:            true,
		},
		"vni": dataSourceSchema.Int64Attribute{
			MarkdownDescription: "EVPN Virtual Network ID to be associated with this Virtual Network.",
			Optional:            true,
		},
		"had_prior_vni_config": dataSourceSchema.BoolAttribute{
			MarkdownDescription: "Not applicable in filter context. Ignore.",
			Computed:            true,
		},
		"reserve_vlan": dataSourceSchema.BoolAttribute{
			MarkdownDescription: "Selects only virtual networks with the *Reserve across blueprint* box checked.",
			Optional:            true,
		},
		"reserved_vlan_id": dataSourceSchema.Int64Attribute{
			MarkdownDescription: "Selects only virtual networks with the *Reserve across blueprint* box checked and this value selected.",
			Optional:            true,
		},
		"bindings": dataSourceSchema.MapNestedAttribute{
			MarkdownDescription: "Not applicable in filter context. Ignore.",
			Computed:            true,
			NestedObject: dataSourceSchema.NestedAttributeObject{
				Attributes: map[string]dataSourceSchema.Attribute{},
			},
		},
		"dhcp_service_enabled": dataSourceSchema.BoolAttribute{
			MarkdownDescription: "Enables a DHCP relay agent.",
			Optional:            true,
		},
		"ipv4_connectivity_enabled": dataSourceSchema.BoolAttribute{
			MarkdownDescription: "Enables IPv4 within the Virtual Network.",
			Optional:            true,
		},
		"ipv6_connectivity_enabled": dataSourceSchema.BoolAttribute{
			MarkdownDescription: "Enables IPv6 within the Virtual Network.",
			Optional:            true,
		},
		"ipv4_subnet": dataSourceSchema.StringAttribute{
			MarkdownDescription: "IPv4 subnet associated with the Virtual Network.",
			Optional:            true,
			Validators:          []validator.String{apstravalidator.ParseCidr(true, false)},
		},
		"ipv6_subnet": dataSourceSchema.StringAttribute{
			MarkdownDescription: "IPv6 subnet associated with the Virtual Network. " +
				"Note that this attribute will not appear in the `graph_query` output " +
				"because IPv6 zero compression rules are problematic for mechanisms " +
				"which rely on string matching.",
			Optional:   true,
			Validators: []validator.String{apstravalidator.ParseCidr(false, true)},
		},
		"ipv4_virtual_gateway_enabled": dataSourceSchema.BoolAttribute{
			MarkdownDescription: "Controls and indicates whether the IPv4 gateway within the " +
				"Virtual Network is enabled.",
			Optional: true,
		},
		"ipv6_virtual_gateway_enabled": dataSourceSchema.BoolAttribute{
			MarkdownDescription: "Controls and indicates whether the IPv6 gateway within the " +
				"Virtual Network is enabled.",
			Optional: true,
		},
		"ipv4_virtual_gateway": dataSourceSchema.StringAttribute{
			MarkdownDescription: "Specifies the IPv4 virtual gateway address within the " +
				"Virtual Network.",
			Optional:   true,
			Validators: []validator.String{apstravalidator.ParseIp(true, false)},
		},
		"ipv6_virtual_gateway": dataSourceSchema.StringAttribute{
			MarkdownDescription: "Specifies the IPv6 virtual gateway address within the " +
				"Virtual Network. Note that this attribute will not appear in the " +
				"`graph_query` output because IPv6 zero compression rules are problematic " +
				"for mechanisms which rely on string matching.",
			Optional:   true,
			Validators: []validator.String{apstravalidator.ParseIp(false, true)},
		},
		"l3_mtu": dataSourceSchema.Int64Attribute{
			MarkdownDescription: "L3 MTU used by the L3 switch interfaces participating in the Virtual Network. " +
				"Requires Apstra 4.2 or later.",
			Optional: true,
		},
		"import_route_targets": dataSourceSchema.SetAttribute{
			MarkdownDescription: "This is a set of *required* import RTs, not an exact-match list.",
			Optional:            true,
			ElementType:         types.StringType,
			Validators:          []validator.Set{setvalidator.ValueStringsAre(apstravalidator.ParseRT())},
		},
		"export_route_targets": dataSourceSchema.SetAttribute{
			MarkdownDescription: "This is a set of *required* export RTs, not an exact-match list.",
			Optional:            true,
			ElementType:         types.StringType,
			Validators:          []validator.Set{setvalidator.ValueStringsAre(apstravalidator.ParseRT())},
		},
		"tags": dataSourceSchema.SetAttribute{
			MarkdownDescription: "Set of Tags. All tags supplied here are used to match the Virtual Network, " +
				"but a matching Virtual Network may have additional tags not enumerated in this set.",
			Optional:    true,
			ElementType: types.StringType,
			Validators:  []validator.Set{setvalidator.ValueStringsAre(stringvalidator.LengthAtLeast(1))},
		},
	}
}

func (o DatacenterVirtualNetwork) ResourceAttributes() map[string]resourceSchema.Attribute {
	attrs := map[string]resourceSchema.Attribute{
		"id": resourceSchema.StringAttribute{
			MarkdownDescription: "Apstra graph node ID.",
			Computed:            true,
			PlanModifiers:       []planmodifier.String{stringplanmodifier.UseStateForUnknown()},
		},
		"name": resourceSchema.StringAttribute{
			MarkdownDescription: "Virtual Network Name",
			Required:            true,
			Validators: []validator.String{
				stringvalidator.LengthBetween(1, 30),
				stringvalidator.RegexMatches(apstraregexp.AlphaNumW2HLConstraint, apstraregexp.AlphaNumW2HLConstraintMsg),
			},
		},
		"description": resourceSchema.StringAttribute{
			MarkdownDescription: "Virtual Network Description",
			Optional:            true,
			Validators: []validator.String{
				stringvalidator.LengthBetween(1, 222),
				stringvalidator.RegexMatches(regexp.MustCompile(`^[^"<>\\?]+$`), `must not contain the following characters: ", <, >, \, ?`),
			},
		},
		"blueprint_id": resourceSchema.StringAttribute{
			MarkdownDescription: "Blueprint ID",
			Required:            true,
			PlanModifiers:       []planmodifier.String{stringplanmodifier.RequiresReplace()},
			Validators:          []validator.String{stringvalidator.LengthAtLeast(1)},
		},
		"type": resourceSchema.StringAttribute{
			MarkdownDescription: "Virtual Network Type",
			Optional:            true,
			Computed:            true,
			Default:             stringdefault.StaticString(enum.VnTypeVxlan.String()),
			PlanModifiers:       []planmodifier.String{stringplanmodifier.RequiresReplace()},
			Validators: []validator.String{
				// specifically enumerated types - SDK supports additional
				// types which do not make sense in this context.
				stringvalidator.OneOf(enum.VnTypeVlan.String(), enum.VnTypeVxlan.String()),
			},
		},
		"routing_zone_id": resourceSchema.StringAttribute{
			MarkdownDescription: fmt.Sprintf("Routing Zone ID (required when `type == %s`", enum.VnTypeVxlan),
			Optional:            true,
			Computed:            true,
			Validators: []validator.String{
				stringvalidator.LengthAtLeast(1),
				apstravalidator.RequiredWhenValueIs(
					path.MatchRelative().AtParent().AtName("type"),
					types.StringValue(enum.VnTypeVxlan.String()),
				),
				apstravalidator.RequiredWhenValueNull(
					path.MatchRelative().AtParent().AtName("type"),
				),
			},
		},
		"vni": resourceSchema.Int64Attribute{
			MarkdownDescription: fmt.Sprintf("EVPN Virtual Network ID to be associated with this Virtual "+
				"Network.  When omitted, Apstra chooses a VNI from the Resource Pool [allocated]"+
				"(../resources/datacenter_resource_pool_allocation) to role `%s`.",
				utils.StringersToFriendlyString(apstra.ResourceGroupNameVxlanVnIds)),
			Optional: true,
			Computed: true,
			Validators: []validator.Int64{
				int64validator.Between(constants.VniMin, constants.VniMax),
				apstravalidator.ForbiddenWhenValueIs(
					path.MatchRelative().AtParent().AtName("type"),
					types.StringValue(enum.VnTypeVlan.String()),
				),
			},
		},
		"had_prior_vni_config": resourceSchema.BoolAttribute{
			MarkdownDescription: "Used to trigger plan modification when `vni` has been removed from the configuration.",
			Computed:            true,
		},
		"reserve_vlan": resourceSchema.BoolAttribute{
			MarkdownDescription: fmt.Sprintf("For use only with `%s` type Virtual networks when all "+
				"`bindings` use the same VLAN ID. This option reserves the VLAN fabric-wide, even on "+
				"switches to which the Virtual Network has not yet been deployed.", enum.VnTypeVxlan.String()),
			Optional: true,
			Computed: true,
			Validators: []validator.Bool{
				apstravalidator.WhenValueIsBool(
					types.BoolValue(true),
					apstravalidator.ForbiddenWhenValueIs(
						path.MatchRelative().AtParent().AtName("type"),
						types.StringValue(enum.VnTypeVlan.String()),
					),
				),
				apstravalidator.AlsoRequiresNOf(1,
					path.MatchRoot("bindings"),
					path.MatchRoot("reserved_vlan_id"),
				),
			},
		},
		"reserved_vlan_id": resourceSchema.Int64Attribute{
			MarkdownDescription: "Used to specify the reserved VLAN ID without specifying any *bindings*.",
			Optional:            true,
			Computed:            true,
			Validators: []validator.Int64{
				apstravalidator.ForbiddenWhenValueIs(path.MatchRoot("reserve_vlan"), types.BoolNull()),
				apstravalidator.ForbiddenWhenValueIs(path.MatchRoot("reserve_vlan"), types.BoolValue(false)),
				int64validator.ConflictsWith(path.MatchRoot("bindings")),
				int64validator.Between(design.VlanMin, design.VlanMax),
			},
		},
		"bindings": resourceSchema.MapNestedAttribute{
			MarkdownDescription: "Bindings make a Virtual Network available on Leaf Switches and Access Switches. " +
				"At least one binding entry is required with Apstra 4.x. With Apstra 5.x, a Virtual Network with " +
				"no bindings can be created by omitting (or setting `null`) this attribute. The value is a map " +
				"keyed by graph db node IDs of *either* Leaf Switches (non-redundant Leaf Switches) or Leaf Switch " +
				"redundancy groups (redundant Leaf Switches). Practitioners are encouraged to consider using the " +
				"[`apstra_datacenter_virtual_network_binding_constructor`]" +
				"(../data-sources/datacenter_virtual_network_binding_constructor) data source to populate " +
				"this map.",
			Optional: true,
			Validators: []validator.Map{
				mapvalidator.SizeAtLeast(1),
				apstravalidator.WhenValueAtMustBeMap(
					path.MatchRelative().AtParent().AtName("type"),
					types.StringValue(enum.VnTypeVlan.String()),
					mapvalidator.SizeAtMost(1),
				),
			},
			NestedObject: resourceSchema.NestedAttributeObject{
				Attributes: VnBinding{}.ResourceAttributes(),
			},
		},
		"dhcp_service_enabled": resourceSchema.BoolAttribute{
			MarkdownDescription: "Enables a DHCP relay agent. Note that configuring this feature without configuring " +
				"any `bindings` may lead to state churn because a VN with no bindings does not retain the " +
				"`dhcp_service_enabled` state.",
			Optional: true,
			Computed: true,
			Default:  booldefault.StaticBool(false),
		},
		"ipv4_connectivity_enabled": resourceSchema.BoolAttribute{
			MarkdownDescription: "Enables IPv4 within the Virtual Network. Default: true",
			Optional:            true,
			Computed:            true,
			Default:             booldefault.StaticBool(true),
		},
		"ipv6_connectivity_enabled": resourceSchema.BoolAttribute{
			MarkdownDescription: "Enables IPv6 within the Virtual Network. Default: false",
			Optional:            true,
			Computed:            true,
			Default:             booldefault.StaticBool(false),
		},
		"ipv4_subnet": resourceSchema.StringAttribute{
			MarkdownDescription: fmt.Sprintf("IPv4 subnet associated with the "+
				"Virtual Network. When not specified, a prefix from within the IPv4 "+
				"Resource Pool assigned to the `%s` role will be automatically a"+
				"ssigned by Apstra.", apstra.ResourceGroupNameVirtualNetworkSviIpv4),
			Optional: true,
			Computed: true,
			Validators: []validator.String{
				apstravalidator.ParseCidr(true, false),
				apstravalidator.WhenValueSetString(
					apstravalidator.ValueAtMustBeString(
						path.MatchRelative().AtParent().AtName("ipv4_connectivity_enabled"),
						types.BoolValue(true), false,
					),
				),
			},
		},
		"ipv6_subnet": resourceSchema.StringAttribute{
			MarkdownDescription: fmt.Sprintf("IPv6 subnet associated with the "+
				"Virtual Network. When not specified, a prefix from within the IPv6 "+
				"Resource Pool assigned to the `%s` role will be automatically a"+
				"ssigned by Apstra.", apstra.ResourceGroupNameVirtualNetworkSviIpv6),
			Optional: true,
			Computed: true,
			Validators: []validator.String{
				apstravalidator.ParseCidr(false, true),
				apstravalidator.WhenValueSetString(
					apstravalidator.ValueAtMustBeString(
						path.MatchRelative().AtParent().AtName("ipv6_connectivity_enabled"),
						types.BoolValue(true), false,
					),
				),
			},
		},
		"ipv4_virtual_gateway_enabled": resourceSchema.BoolAttribute{
			MarkdownDescription: "Controls and indicates whether the IPv4 gateway within the " +
				"Virtual Network is enabled. Requires `ipv4_connectivity_enabled` to be `true`",
			Optional: true,
			Computed: true,
			Validators: []validator.Bool{
				apstravalidator.WhenValueIsBool(
					types.BoolValue(true),
					apstravalidator.ValueAtMustBeBool(
						path.MatchRelative().AtParent().AtName("ipv4_connectivity_enabled"),
						types.BoolValue(true),
						false,
					),
				),
			},
		},
		"ipv6_virtual_gateway_enabled": resourceSchema.BoolAttribute{
			MarkdownDescription: "Controls and indicates whether the IPv6 gateway within the " +
				"Virtual Network is enabled. Requires `ipv6_connectivity_enabled` to be `true`",
			Optional: true,
			Computed: true,
			Validators: []validator.Bool{
				apstravalidator.WhenValueIsBool(
					types.BoolValue(true),
					apstravalidator.ValueAtMustBeBool(
						path.MatchRelative().AtParent().AtName("ipv6_connectivity_enabled"),
						types.BoolValue(true),
						false,
					),
				),
			},
		},
		"ipv4_virtual_gateway": resourceSchema.StringAttribute{
			MarkdownDescription: "Specifies the IPv4 virtual gateway address within the " +
				"Virtual Network. The configured value must be a valid IPv4 host address " +
				"configured value within range specified by `ipv4_subnet`",
			Optional: true,
			Computed: true,
			Validators: []validator.String{
				apstravalidator.ParseIp(true, false),
				apstravalidator.FallsWithinCidr(
					path.MatchRelative().AtParent().AtName("ipv4_subnet"),
					false, false),
			},
		},
		"ipv6_virtual_gateway": resourceSchema.StringAttribute{
			MarkdownDescription: "Specifies the IPv6 virtual gateway address within the " +
				"Virtual Network. The configured value must be a valid IPv6 host address " +
				"configured value within range specified by `ipv6_subnet`",
			Optional: true,
			Computed: true,
			Validators: []validator.String{
				apstravalidator.ParseIp(false, true),
				apstravalidator.FallsWithinCidr(
					path.MatchRelative().AtParent().AtName("ipv6_subnet"),
					true, true),
			},
		},
		"l3_mtu": resourceSchema.Int64Attribute{
			MarkdownDescription: fmt.Sprintf("L3 MTU used by the L3 switch interfaces participating in the"+
				" Virtual Network. Must be an even number between %d and %d. Requires Apstra %s or later.",
				constants.L3MtuMin, constants.L3MtuMax, apiversions.Apstra420),
			Optional: true,
			Computed: true,
			Validators: []validator.Int64{
				int64validator.Between(constants.L3MtuMin, constants.L3MtuMax),
				apstravalidator.MustBeEvenOrOdd(true),
			},
		},
		"import_route_targets": resourceSchema.SetAttribute{
			MarkdownDescription: "Import RTs for this Virtual Network.",
			Optional:            true,
			ElementType:         types.StringType,
			Validators: []validator.Set{
				setvalidator.SizeAtLeast(1),
				setvalidator.ValueStringsAre(apstravalidator.ParseRT()),
			},
		},
		"export_route_targets": resourceSchema.SetAttribute{
			MarkdownDescription: "Export RTs for this Virtual Network.",
			Optional:            true,
			ElementType:         types.StringType,
			Validators: []validator.Set{
				setvalidator.SizeAtLeast(1),
				setvalidator.ValueStringsAre(apstravalidator.ParseRT()),
			},
		},
		"tags": resourceSchema.SetAttribute{
			MarkdownDescription: "Set of tags for this Virtual Network",
			Optional:            true,
			ElementType:         types.StringType,
			Validators:          []validator.Set{setvalidator.SizeAtLeast(1)},
		},
	}
}

func (o *DatacenterVirtualNetwork) Request(ctx context.Context, diags *diag.Diagnostics) *apstra.VirtualNetworkData {
	var vnType enum.VnType
	err := vnType.FromString(o.Type.ValueString())
	if err != nil {
		diags.Append(
			validatordiag.BugInProviderDiagnostic(
				fmt.Sprintf("error parsing virtual network type %q - %s", o.Type.String(), err.Error())))
		return nil
	}

	b := make(map[string]VnBinding)
	diags.Append(o.Bindings.ElementsAs(ctx, &b, false)...)
	if diags.HasError() {
		return nil
	}
	vnBindings := make([]apstra.VnBinding, len(b))
	var i int
	for leafId, binding := range b {
		vnBindings[i] = *binding.Request(ctx, leafId, diags)
		i++
	}
	if diags.HasError() {
		return nil
	}

	var vnId *apstra.VNI
	if utils.HasValue(o.Vni) {
		v := apstra.VNI(o.Vni.ValueInt64())
		vnId = &v
	}

	if o.Type.ValueString() == enum.VnTypeVlan.String() {
		// Maximum of one binding is required when type==vlan.
		// Apstra requires vlan == vni when creating a "vlan" type VN.
		// VNI attribute is forbidden when type == VLAN
		if len(vnBindings) > 0 && vnBindings[0].VlanId != nil {
			v := apstra.VNI(*vnBindings[0].VlanId)
			vnId = &v
		}
	}

	var reservedVlanId *apstra.Vlan
	if o.ReserveVlan.ValueBool() {
		if utils.HasValue(o.ReservedVlanId) {
			reservedVlanId = utils.ToPtr(apstra.Vlan(o.ReservedVlanId.ValueInt64()))
		} else {
			reservedVlanId = vnBindings[0].VlanId
		}
	}

	var ipv4Subnet, ipv6Subnet *net.IPNet
	if utils.HasValue(o.IPv4Subnet) {
		_, ipv4Subnet, err = net.ParseCIDR(o.IPv4Subnet.ValueString())
		if err != nil {
			diags.AddError(fmt.Sprintf("error parsing attribute ipv4_subnet value %q", o.IPv4Subnet.ValueString()), err.Error())
		}
	}
	if utils.HasValue(o.IPv6Subnet) {
		_, ipv6Subnet, err = net.ParseCIDR(o.IPv6Subnet.ValueString())
		if err != nil {
			diags.AddError(fmt.Sprintf("error parsing attribute ipv6_subnet value %q", o.IPv6Subnet.ValueString()), err.Error())
		}
	}

	var ipv4Gateway, ipv6Gateway net.IP
	if utils.HasValue(o.IPv4Gateway) {
		ipv4Gateway = net.ParseIP(o.IPv4Gateway.ValueString())
	}
	if utils.HasValue(o.IPv6Gateway) {
		ipv6Gateway = net.ParseIP(o.IPv6Gateway.ValueString())
	}

	var l3Mtu *int
	if utils.HasValue(o.L3Mtu) {
		i := int(o.L3Mtu.ValueInt64())
		l3Mtu = &i
	}

	var rtPolicy *apstra.RtPolicy
	if !o.ImportRouteTargets.IsNull() || !o.ExportRouteTargets.IsNull() {
		rtPolicy = new(apstra.RtPolicy)
		if !o.ImportRouteTargets.IsNull() {
			diags.Append(o.ImportRouteTargets.ElementsAs(ctx, &rtPolicy.ImportRTs, false)...)
		}
		if !o.ExportRouteTargets.IsNull() {
			diags.Append(o.ExportRouteTargets.ElementsAs(ctx, &rtPolicy.ExportRTs, false)...)
		}
	}

	return &apstra.VirtualNetworkData{
		Description:               o.Description.ValueString(),
		DhcpService:               apstra.DhcpServiceEnabled(o.DhcpServiceEnabled.ValueBool()),
		Ipv4Enabled:               o.IPv4ConnectivityEnabled.ValueBool(),
		Ipv4Subnet:                ipv4Subnet,
		Ipv6Enabled:               o.IPv6ConnectivityEnabled.ValueBool(),
		Ipv6Subnet:                ipv6Subnet,
		L3Mtu:                     l3Mtu,
		Label:                     o.Name.ValueString(),
		ReservedVlanId:            reservedVlanId,
		RouteTarget:               "",
		RtPolicy:                  rtPolicy,
		SecurityZoneId:            apstra.ObjectId(o.RoutingZoneId.ValueString()),
		SviIps:                    nil,
		VirtualGatewayIpv4:        ipv4Gateway,
		VirtualGatewayIpv6:        ipv6Gateway,
		VirtualGatewayIpv4Enabled: o.IPv4GatewayEnabled.ValueBool(),
		VirtualGatewayIpv6Enabled: o.IPv6GatewayEnabled.ValueBool(),
		VnBindings:                vnBindings,
		VnId:                      vnId,
		VnType:                    vnType,
		VirtualMac:                nil,
	}
}

func (o *DatacenterVirtualNetwork) LoadApiData(ctx context.Context, in *apstra.VirtualNetworkData, diags *diag.Diagnostics) {
	var virtualGatewayIpv4, virtualGatewayIpv6 string
	if len(in.VirtualGatewayIpv4.To4()) == net.IPv4len {
		virtualGatewayIpv4 = in.VirtualGatewayIpv4.String()
	}
	if len(in.VirtualGatewayIpv6) == net.IPv6len {
		virtualGatewayIpv6 = in.VirtualGatewayIpv6.String()
	}

	o.Name = types.StringValue(in.Label)
	o.Description = utils.StringValueOrNull(ctx, in.Description, diags)
	o.Type = types.StringValue(in.VnType.String())
	o.RoutingZoneId = types.StringValue(in.SecurityZoneId.String())
	o.Bindings = newBindingMap(ctx, in.VnBindings, diags)
	o.Vni = utils.Int64ValueOrNull(ctx, in.VnId, diags)
	o.DhcpServiceEnabled = types.BoolValue(bool(in.DhcpService))
	o.IPv4ConnectivityEnabled = types.BoolValue(in.Ipv4Enabled)
	o.IPv6ConnectivityEnabled = types.BoolValue(in.Ipv6Enabled)
	o.ReserveVlan = types.BoolValue(in.ReservedVlanId != nil)
	if in.ReservedVlanId == nil {
		o.ReservedVlanId = types.Int64Null()
	} else {
		o.ReservedVlanId = types.Int64Value(int64(*in.ReservedVlanId))
	}
	if in.Ipv4Subnet == nil {
		o.IPv4Subnet = types.StringNull()
	} else {
		o.IPv4Subnet = types.StringValue(in.Ipv4Subnet.String())
	}
	if in.Ipv6Subnet == nil {
		o.IPv6Subnet = types.StringNull()
	} else {
		o.IPv6Subnet = types.StringValue(in.Ipv6Subnet.String())
	}
	o.IPv4GatewayEnabled = types.BoolValue(in.VirtualGatewayIpv4Enabled)
	o.IPv6GatewayEnabled = types.BoolValue(in.VirtualGatewayIpv6Enabled)
	o.IPv4Gateway = utils.StringValueOrNull(ctx, virtualGatewayIpv4, diags)
	o.IPv6Gateway = utils.StringValueOrNull(ctx, virtualGatewayIpv6, diags)
	o.L3Mtu = utils.Int64ValueOrNull(ctx, in.L3Mtu, diags)

	if in.RtPolicy == nil {
		o.ImportRouteTargets = types.SetNull(types.StringType)
		o.ExportRouteTargets = types.SetNull(types.StringType)
	} else {
		o.ImportRouteTargets = utils.SetValueOrNull(ctx, types.StringType, in.RtPolicy.ImportRTs, diags)
		o.ExportRouteTargets = utils.SetValueOrNull(ctx, types.StringType, in.RtPolicy.ExportRTs, diags)
	}

	o.Tags = utils.SetValueOrNull(ctx, types.StringType, in.Tags, diags)
}

func (o *DatacenterVirtualNetwork) Query(resultName string) apstra.QEQuery {
	nodeAttributes := []apstra.QEEAttribute{
		apstra.NodeTypeVirtualNetwork.QEEAttribute(),
		{Key: "name", Value: apstra.QEStringVal(resultName)},
	}

	if !o.Name.IsNull() {
		nodeAttributes = append(nodeAttributes, apstra.QEEAttribute{
			Key:   "label",
			Value: apstra.QEStringVal(o.Name.ValueString()),
		})
	}

	if !o.Description.IsNull() {
		nodeAttributes = append(nodeAttributes, apstra.QEEAttribute{
			Key:   "description",
			Value: apstra.QEStringVal(o.Description.ValueString()),
		})
	}

	if !o.Type.IsNull() {
		nodeAttributes = append(nodeAttributes, apstra.QEEAttribute{
			Key:   "vn_type",
			Value: apstra.QEStringVal(o.Type.ValueString()),
		})
	}

	if !o.Vni.IsNull() {
		nodeAttributes = append(nodeAttributes, apstra.QEEAttribute{
			Key:   "vn_id",
			Value: apstra.QEStringVal(strconv.Itoa(int(o.Vni.ValueInt64()))),
		})
	}

	if !o.ReserveVlan.IsNull() {
		nodeAttributes = append(nodeAttributes, apstra.QEEAttribute{
			Key:   "reserved_vlan_id",
			Value: apstra.QENone(!o.ReserveVlan.ValueBool()),
		})
	}

	if !o.ReservedVlanId.IsNull() {
		nodeAttributes = append(nodeAttributes, apstra.QEEAttribute{
			Key:   "reserved_vlan_id",
			Value: apstra.QEIntVal(o.ReservedVlanId.ValueInt64()),
		})
	}

	if !o.IPv4ConnectivityEnabled.IsNull() {
		nodeAttributes = append(nodeAttributes, apstra.QEEAttribute{
			Key:   "ipv4_enabled",
			Value: apstra.QEBoolVal(o.IPv4ConnectivityEnabled.ValueBool()),
		})
	}

	if !o.IPv6ConnectivityEnabled.IsNull() {
		nodeAttributes = append(nodeAttributes, apstra.QEEAttribute{
			Key:   "ipv6_enabled",
			Value: apstra.QEBoolVal(o.IPv6ConnectivityEnabled.ValueBool()),
		})
	}

	if !o.IPv4Subnet.IsNull() {
		nodeAttributes = append(nodeAttributes, apstra.QEEAttribute{
			Key:   "ipv4_subnet",
			Value: apstra.QEStringVal(o.IPv4Subnet.ValueString()),
		})
	}

	// not handling ipv6 subnet as a string match because of '::' expansion weirdness
	// if !o.IPv6Subnet.IsNull() { nope! }

	if !o.IPv4GatewayEnabled.IsNull() {
		nodeAttributes = append(nodeAttributes, apstra.QEEAttribute{
			Key:   "virtual_gateway_ipv4_enabled",
			Value: apstra.QEBoolVal(o.IPv4GatewayEnabled.ValueBool()),
		})
	}

	if !o.IPv6GatewayEnabled.IsNull() {
		nodeAttributes = append(nodeAttributes, apstra.QEEAttribute{
			Key:   "virtual_gateway_ipv6_enabled",
			Value: apstra.QEBoolVal(o.IPv6GatewayEnabled.ValueBool()),
		})
	}

	if !o.IPv4Gateway.IsNull() {
		nodeAttributes = append(nodeAttributes, apstra.QEEAttribute{
			Key:   "virtual_gateway_ipv4",
			Value: apstra.QEStringVal(o.IPv4Gateway.ValueString()),
		})
	}

	if !o.L3Mtu.IsNull() {
		nodeAttributes = append(nodeAttributes, apstra.QEEAttribute{
			Key:   "l3_mtu",
			Value: apstra.QEIntVal(o.L3Mtu.ValueInt64()),
		})
	}

	// not handling ipv6 gateway as a string match because of '::' expansion weirdness
	// if !o.IPv6Gateway.IsNull() { nope! }

	// Begin the query with the VN node
	vnQuery := new(apstra.MatchQuery).Match(new(apstra.PathQuery).Node(nodeAttributes))

	if !o.RoutingZoneId.IsNull() {
		// extend the query with a routing zone match
		vnQuery.Match(new(apstra.PathQuery).
			Node([]apstra.QEEAttribute{
				apstra.NodeTypeVirtualNetwork.QEEAttribute(),
				{Key: "name", Value: apstra.QEStringVal(resultName)},
			}).In([]apstra.QEEAttribute{apstra.RelationshipTypeMemberVNs.QEEAttribute()}).
			Node([]apstra.QEEAttribute{
				apstra.NodeTypeSecurityZone.QEEAttribute(),
				{Key: "id", Value: apstra.QEStringVal(o.RoutingZoneId.ValueString())},
			}))
	}

	if !o.DhcpServiceEnabled.IsNull() {
		vnQuery.Match(new(apstra.PathQuery).
			Node([]apstra.QEEAttribute{
				apstra.NodeTypeVirtualNetwork.QEEAttribute(),
				{Key: "name", Value: apstra.QEStringVal(resultName)},
			}).Out([]apstra.QEEAttribute{apstra.RelationshipTypeInstantiatedBy.QEEAttribute()}).
			Node([]apstra.QEEAttribute{
				apstra.NodeTypeVirtualNetworkInstance.QEEAttribute(),
				{Key: "dhcp_enabled", Value: apstra.QEBoolVal(o.DhcpServiceEnabled.ValueBool())},
			}))
	}

	// Add RT import/export matchers for the route_target_policy node as needed
	if !o.ImportRouteTargets.IsNull() || !o.ExportRouteTargets.IsNull() {
		nodeName := "n_route_target_policy"
		rtQuery := new(apstra.PathQuery).
			Node([]apstra.QEEAttribute{
				apstra.NodeTypeVirtualNetwork.QEEAttribute(),
				{Key: "name", Value: apstra.QEStringVal(resultName)},
			}).
			Out([]apstra.QEEAttribute{apstra.RelationshipTypeRouteTargetPolicy.QEEAttribute()}).
			Node([]apstra.QEEAttribute{
				apstra.NodeTypeRouteTargetPolicy.QEEAttribute(),
				{Key: "name", Value: apstra.QEStringVal(nodeName)},
			})

		for _, attrVal := range o.ImportRouteTargets.Elements() {
			iRT := attrVal.(types.String).ValueString()
			where := fmt.Sprintf("lambda %s: '%s' in (%s.import_RTs or [])", nodeName, iRT, nodeName)
			rtQuery.Where(where)
		}

		for _, attrVal := range o.ExportRouteTargets.Elements() {
			eRT := attrVal.(types.String).ValueString()
			where := fmt.Sprintf("lambda %s: '%s' in (%s.export_RTs or [])", nodeName, eRT, nodeName)
			rtQuery.Where(where)
		}

		vnQuery.Match(rtQuery)
	}

	for _, tag := range o.Tags.Elements() {
		tagQuery := new(apstra.PathQuery).
			Node([]apstra.QEEAttribute{
				apstra.NodeTypeVirtualNetwork.QEEAttribute(),
				{Key: "name", Value: apstra.QEStringVal(resultName)},
			}).
			In([]apstra.QEEAttribute{apstra.RelationshipTypeTag.QEEAttribute()}).
			Node([]apstra.QEEAttribute{
				apstra.NodeTypeTag.QEEAttribute(),
				{Key: "label", Value: apstra.QEStringVal(tag.(types.String).ValueString())},
			})

		vnQuery.Match(tagQuery)
	}

	return vnQuery
}

func (o *DatacenterVirtualNetwork) Ipv6Subnet(_ context.Context, path path.Path, diags *diag.Diagnostics) *net.IPNet {
	if o.IPv6Subnet.IsNull() {
		return nil
	}

	_, result, err := net.ParseCIDR(o.IPv6Subnet.ValueString())
	if err != nil {
		diags.AddAttributeError(path, fmt.Sprintf("failed to parse 'ipv6_subnet' value %s", o.IPv6Subnet), err.Error())
		return nil
	}

	return result
}

func (o *DatacenterVirtualNetwork) Ipv6Gateway(_ context.Context, _ path.Path, _ *diag.Diagnostics) net.IP {
	if o.IPv6Gateway.IsNull() {
		return nil
	}

	return net.ParseIP(o.IPv6Gateway.ValueString())
}

// ValidateConfigBindingsReservation ensures that all bindings use the same VLAN
// ID when `reserve_vlan` is true.
func (o DatacenterVirtualNetwork) ValidateConfigBindingsReservation(ctx context.Context, diags *diag.Diagnostics) {
	// validation only possible when reserve_vlan is set "true"
	if !o.ReserveVlan.ValueBool() {
		return // skip 'false', 'unknown', 'null' values
	}

	// validation not possible when bindings are unknown
	if o.Bindings.IsUnknown() {
		return
	}

	// validation not possible when any individual binding is unknown
	for _, v := range o.Bindings.Elements() {
		if v.IsUnknown() {
			return
		}
	}

	// extract bindings as a map
	var bindings map[string]VnBinding
	diags.Append(o.Bindings.ElementsAs(ctx, &bindings, false)...)
	if diags.HasError() {
		return
	}

	// validate each binding
	invalidConfigDueToNullVlan := false
	reservedVlanIds := make(map[int64]struct{})
	for _, binding := range bindings {
		if binding.VlanId.IsUnknown() {
			continue // skip further validation of unknown vlans
		}
		if binding.VlanId.IsNull() {
			invalidConfigDueToNullVlan = true
			break
		}
		reservedVlanIds[binding.VlanId.ValueInt64()] = struct{}{}
	}

	// null vlan is invalid
	if invalidConfigDueToNullVlan {
		diags.Append(validatordiag.InvalidAttributeCombinationDiagnostic(
			path.Root("bindings"),
			"'vlan_id' must be specified in each binding when 'reserve_vlan' is true"))
	}

	// we should have at most one VLAN ID across all bindings (zero when they're unknown)
	if len(reservedVlanIds) > 1 {
		diags.Append(validatordiag.InvalidAttributeCombinationDiagnostic(
			path.Root("bindings"),
			"'vlan_id' attributes must match when 'reserve_vlan' is true"))
		return
	}
}

func (o DatacenterVirtualNetwork) VersionConstraints() compatibility.ConfigConstraints {
	var response compatibility.ConfigConstraints

	if !o.Bindings.IsUnknown() && len(o.Bindings.Elements()) == 0 {
		response.AddAttributeConstraints(
			compatibility.AttributeConstraint{
				Path:        path.Root("bindings"),
				Constraints: compatibility.VnEmptyBindingsOk,
			},
		)
	}

	if utils.HasValue(o.Description) {
		response.AddAttributeConstraints(
			compatibility.AttributeConstraint{
				Path:        path.Root("description"),
				Constraints: compatibility.VnDescriptionOk,
			},
		)
	}

	if utils.HasValue(o.Tags) {
		response.AddAttributeConstraints(
			compatibility.AttributeConstraint{
				Path:        path.Root("tags"),
				Constraints: compatibility.VnTagsOk,
			})
	}
	return response
}<|MERGE_RESOLUTION|>--- conflicted
+++ resolved
@@ -57,11 +57,8 @@
 	L3Mtu                   types.Int64  `tfsdk:"l3_mtu"`
 	ImportRouteTargets      types.Set    `tfsdk:"import_route_targets"`
 	ExportRouteTargets      types.Set    `tfsdk:"export_route_targets"`
-<<<<<<< HEAD
 	SviIps                  types.Set    `tfsdk:"svi_ips"`
-=======
 	Tags                    types.Set    `tfsdk:"tags"`
->>>>>>> 8311e93f
 }
 
 func (o DatacenterVirtualNetwork) DataSourceAttributes() map[string]dataSourceSchema.Attribute {
@@ -589,6 +586,12 @@
 		},
 		"tags": resourceSchema.SetAttribute{
 			MarkdownDescription: "Set of tags for this Virtual Network",
+			Optional:            true,
+			ElementType:         types.StringType,
+			Validators:          []validator.Set{setvalidator.SizeAtLeast(1)},
+		},
+		"svi_ips": resourceSchema.SetAttribute{
+			MarkdownDescription: "Set of SVI IP addresses for this Virtual Network",
 			Optional:            true,
 			ElementType:         types.StringType,
 			Validators:          []validator.Set{setvalidator.SizeAtLeast(1)},
