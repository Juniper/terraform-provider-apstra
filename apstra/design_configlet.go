--- conflicted
+++ resolved
@@ -54,8 +54,7 @@
 	}
 }
 
-<<<<<<< HEAD
-func (o configlet) resourceAttributes() map[string]resourceSchema.Attribute {
+func (o Configlet) resourceAttributes() map[string]resourceSchema.Attribute {
 	return map[string]resourceSchema.Attribute{
 		"id": resourceSchema.StringAttribute{
 			MarkdownDescription: "Populate this field to look up a Configlet by ID. Required when `name`is omitted.",
@@ -80,10 +79,7 @@
 	}
 }
 
-func (o *configlet) loadApiData(ctx context.Context, in *goapstra.ConfigletData, diags *diag.Diagnostics) {
-=======
 func (o *Configlet) loadApiData(ctx context.Context, in *goapstra.ConfigletData, diags *diag.Diagnostics) {
->>>>>>> f73d7968
 	refArchs := make([]string, len(in.RefArchs))
 	for i, refArch := range in.RefArchs {
 		refArchs[i] = refArch.String()
