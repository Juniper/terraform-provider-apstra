--- conflicted
+++ resolved
@@ -667,10 +667,7 @@
 			}
 			return nil
 		}))
-<<<<<<< HEAD
 		o.logLines.appendf("TestCheckResourceJsonEq(%s, %q %q)", o.path, testCheckFuncArgs[0], testCheckFuncArgs[1])
-=======
-		o.logLines.appendf("TestCheckResourceInt64AttrJsonEq(%s, %q %q)", o.path, testCheckFuncArgs[0], testCheckFuncArgs[1])
 	case "TestMatchResourceAttr":
 		if len(testCheckFuncArgs) != 2 {
 			t.Fatalf("%s requires 2 args, got %d", testCheckFuncName, len(testCheckFuncArgs))
@@ -678,7 +675,6 @@
 		re := regexp.MustCompile(testCheckFuncArgs[1])
 		o.checks = append(o.checks, resource.TestMatchResourceAttr(o.path, testCheckFuncArgs[0], re))
 		o.logLines.appendf("TestCheckResourceAttr(%s, %q, %q)", o.path, testCheckFuncArgs[0], testCheckFuncArgs[1])
->>>>>>> 7d9f54b1
 	}
 }
 
