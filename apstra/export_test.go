--- conflicted
+++ resolved
@@ -8,7 +8,6 @@
 )
 
 var (
-<<<<<<< HEAD
 	ResourceAgentProfile                            = resourceAgentProfile{}
 	ResourceAsnPool                                 = resourceAsnPool{}
 	ResourceDatacenterConnectivityTemplateInterface = resourceDatacenterConnectivityTemplateInterface{}
@@ -18,9 +17,13 @@
 	ResourceDatacenterGenericSystem                 = resourceDatacenterGenericSystem{}
 	ResourceDatacenterIpLinkAddressing              = resourceDatacenterIpLinkAddressing{}
 	ResourceDatacenterRoutingZone                   = resourceDatacenterRoutingZone{}
+	ResourceFreeformAllocGroup                      = resourceFreeformAllocGroup{}
+	ResourceFreeformBlueprint                       = resourceFreeformBlueprint{}
 	ResourceFreeformConfigTemplate                  = resourceFreeformConfigTemplate{}
+	ResourceFreeformDeviceProfile                   = resourceFreeformDeviceProfile{}
 	ResourceFreeformLink                            = resourceFreeformLink{}
 	ResourceFreeformPropertySet                     = resourceFreeformPropertySet{}
+	ResourceFreeformResourceGenerator               = resourceFreeformResourceGenerator{}
 	ResourceFreeformResourceGroup                   = resourceFreeformResourceGroup{}
 	ResourceFreeformResource                        = resourceFreeformResource{}
 	ResourceFreeformSystem                          = resourceFreeformSystem{}
@@ -30,29 +33,6 @@
 	ResourceTemplateCollapsed                       = resourceTemplateCollapsed{}
 	ResourceTemplatePodBased                        = resourceTemplatePodBased{}
 	ResourceVniPool                                 = resourceVniPool{}
-=======
-	ResourceAgentProfile               = resourceAgentProfile{}
-	ResourceAsnPool                    = resourceAsnPool{}
-	ResourceDatacenterGenericSystem    = resourceDatacenterGenericSystem{}
-	ResourceDatacenterIpLinkAddressing = resourceDatacenterIpLinkAddressing{}
-	ResourceDatacenterRoutingZone      = resourceDatacenterRoutingZone{}
-	ResourceFreeformBlueprint          = resourceFreeformBlueprint{}
-	ResourceFreeformConfigTemplate     = resourceFreeformConfigTemplate{}
-	ResourceFreeformDeviceProfile      = resourceFreeformDeviceProfile{}
-	ResourceFreeformLink               = resourceFreeformLink{}
-	ResourceFreeformPropertySet        = resourceFreeformPropertySet{}
-	ResourceFreeformResourceGroup      = resourceFreeformResourceGroup{}
-	ResourceFreeformResourceGenerator  = resourceFreeformResourceGenerator{}
-	ResourceFreeformResource           = resourceFreeformResource{}
-	ResourceFreeformAllocGroup         = resourceFreeformAllocGroup{}
-	ResourceFreeformSystem             = resourceFreeformSystem{}
-	ResourceIntegerPool                = resourceIntegerPool{}
-	ResourceIpv4Pool                   = resourceIpv4Pool{}
-	ResourceIpv6Pool                   = resourceIpv6Pool{}
-	ResourceTemplateCollapsed          = resourceTemplateCollapsed{}
-	ResourceTemplatePodBased           = resourceTemplatePodBased{}
-	ResourceVniPool                    = resourceVniPool{}
->>>>>>> 82401fdb
 )
 
 func ResourceName(ctx context.Context, r resource.Resource) string {
