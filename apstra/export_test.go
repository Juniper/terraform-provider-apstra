package tfapstra

import (
	"context"
	"github.com/hashicorp/terraform-plugin-framework/provider"
	"github.com/hashicorp/terraform-plugin-framework/resource"
)

var (
<<<<<<< HEAD
	ResourceAgentProfile            = resourceAgentProfile{}
	ResourceDatacenterGenericSystem = resourceDatacenterGenericSystem{}
	ResourceDatacenterRoutingZone   = resourceDatacenterRoutingZone{}
	ResourceFreeformConfigTemplate  = resourceFreeformConfigTemplate{}
	ResourceFreeformLink            = resourceFreeformLink{}
	ResourceFreeformSystem          = resourceFreeformSystem{}
	ResourceFreeformPropertySet     = resourceFreeformPropertySet{}
	ResourceIpv4Pool                = resourceIpv4Pool{}
	ResourceTemplatePodBased        = resourceTemplatePodBased{}
	ResourceTemplateCollapsed       = resourceTemplateCollapsed{}
=======
	ResourceAgentProfile               = resourceAgentProfile{}
	ResourceDatacenterGenericSystem    = resourceDatacenterGenericSystem{}
	ResourceDatacenterIpLinkAddressing = resourceDatacenterIpLinkAddressing{}
	ResourceDatacenterRoutingZone      = resourceDatacenterRoutingZone{}
	ResourceIpv4Pool                   = resourceIpv4Pool{}
	ResourceTemplatePodBased           = resourceTemplatePodBased{}
	ResourceTemplateCollapsed          = resourceTemplateCollapsed{}
>>>>>>> b511d316
)

func ResourceName(ctx context.Context, r resource.Resource) string {
	var pMdReq provider.MetadataRequest
	var pMdResp provider.MetadataResponse
	NewProvider().Metadata(ctx, pMdReq, &pMdResp)

	var rMdReq resource.MetadataRequest
	var rMdResp resource.MetadataResponse

	rMdReq.ProviderTypeName = pMdResp.TypeName
	r.Metadata(ctx, rMdReq, &rMdResp)

	return rMdResp.TypeName
}<|MERGE_RESOLUTION|>--- conflicted
+++ resolved
@@ -7,26 +7,17 @@
 )
 
 var (
-<<<<<<< HEAD
-	ResourceAgentProfile            = resourceAgentProfile{}
-	ResourceDatacenterGenericSystem = resourceDatacenterGenericSystem{}
-	ResourceDatacenterRoutingZone   = resourceDatacenterRoutingZone{}
-	ResourceFreeformConfigTemplate  = resourceFreeformConfigTemplate{}
-	ResourceFreeformLink            = resourceFreeformLink{}
-	ResourceFreeformSystem          = resourceFreeformSystem{}
-	ResourceFreeformPropertySet     = resourceFreeformPropertySet{}
-	ResourceIpv4Pool                = resourceIpv4Pool{}
-	ResourceTemplatePodBased        = resourceTemplatePodBased{}
-	ResourceTemplateCollapsed       = resourceTemplateCollapsed{}
-=======
 	ResourceAgentProfile               = resourceAgentProfile{}
-	ResourceDatacenterGenericSystem    = resourceDatacenterGenericSystem{}
-	ResourceDatacenterIpLinkAddressing = resourceDatacenterIpLinkAddressing{}
+	ResourceDatacenterGenericSystem.   = resourceDatacenterGenericSystem{}
 	ResourceDatacenterRoutingZone      = resourceDatacenterRoutingZone{}
+	ResourceFreeformConfigTemplate     = resourceFreeformConfigTemplate{}
+	ResourceFreeformLink               = resourceFreeformLink{}
+	ResourceFreeformSystem             = resourceFreeformSystem{}
+	ResourceFreeformPropertySet        = resourceFreeformPropertySet{}
 	ResourceIpv4Pool                   = resourceIpv4Pool{}
 	ResourceTemplatePodBased           = resourceTemplatePodBased{}
 	ResourceTemplateCollapsed          = resourceTemplateCollapsed{}
->>>>>>> b511d316
+ 	ResourceDatacenterIpLinkAddressing = resourceDatacenterIpLinkAddressing{}
 )
 
 func ResourceName(ctx context.Context, r resource.Resource) string {
