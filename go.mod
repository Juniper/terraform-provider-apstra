module terraform-provider-apstra

go 1.18

require (
	//                                             HHMMSS
<<<<<<< HEAD
	bitbucket.org/apstrktr/goapstra v0.0.0-20230307221329-e0cbc709008f
=======
	bitbucket.org/apstrktr/goapstra v0.0.0-20230307034935-c849692fd0ea
>>>>>>> 647e7682
	github.com/hashicorp/go-version v1.6.0
	github.com/hashicorp/terraform-plugin-docs v0.13.0
	//github.com/hashicorp/terraform-plugin-framework v1.1.2-0.20230210212753-757f96584fde
	github.com/hashicorp/terraform-plugin-framework v1.1.2-0.20230214195151-b784296a0acb
)

//                                                                                        HHMMSS
<<<<<<< HEAD
//replace bitbucket.org/apstrktr/goapstra => bitbucket.org/apstrktr/goapstra v0.0.0-20230307171951-5f1d0796a31a
=======
//replace bitbucket.org/apstrktr/goapstra => bitbucket.org/apstrktr/goapstra v0.0.0-20230306135312-42211f972286
>>>>>>> 647e7682

require (
	github.com/hashicorp/terraform-plugin-framework-validators v0.10.0
	github.com/mitchellh/go-homedir v1.1.0
)

require (
	github.com/Masterminds/goutils v1.1.1 // indirect
	github.com/Masterminds/semver/v3 v3.1.1 // indirect
	github.com/Masterminds/sprig/v3 v3.2.2 // indirect
	github.com/armon/go-radix v1.0.0 // indirect
	github.com/bgentry/speakeasy v0.1.0 // indirect
	github.com/fatih/color v1.14.1 // indirect
	github.com/golang/protobuf v1.5.2 // indirect
	github.com/google/uuid v1.3.0 // indirect
	github.com/hashicorp/errwrap v1.1.0 // indirect
	github.com/hashicorp/go-checkpoint v0.5.0 // indirect
	github.com/hashicorp/go-cleanhttp v0.5.2 // indirect
	github.com/hashicorp/go-hclog v1.4.0 // indirect
	github.com/hashicorp/go-multierror v1.1.1 // indirect
	github.com/hashicorp/go-plugin v1.4.9 // indirect
	github.com/hashicorp/go-uuid v1.0.3 // indirect
	github.com/hashicorp/hc-install v0.4.0 // indirect
	github.com/hashicorp/terraform-exec v0.17.2 // indirect
	github.com/hashicorp/terraform-json v0.14.0 // indirect
	github.com/hashicorp/terraform-plugin-go v0.14.3 // indirect
	github.com/hashicorp/terraform-plugin-log v0.8.0 // indirect
	github.com/hashicorp/terraform-registry-address v0.1.0 // indirect
	github.com/hashicorp/terraform-svchost v0.1.0 // indirect
	github.com/hashicorp/yamux v0.1.1 // indirect
	github.com/huandu/xstrings v1.3.2 // indirect
	github.com/imdario/mergo v0.3.13 // indirect
	github.com/mattn/go-colorable v0.1.13 // indirect
	github.com/mattn/go-isatty v0.0.17 // indirect
	github.com/mitchellh/cli v1.1.4 // indirect
	github.com/mitchellh/copystructure v1.2.0 // indirect
	github.com/mitchellh/go-testing-interface v1.14.1 // indirect
	github.com/mitchellh/reflectwalk v1.0.2 // indirect
	github.com/oklog/run v1.1.0 // indirect
	github.com/posener/complete v1.2.3 // indirect
	github.com/russross/blackfriday v1.6.0 // indirect
	github.com/shopspring/decimal v1.3.1 // indirect
	github.com/spf13/cast v1.5.0 // indirect
	github.com/vmihailenco/msgpack/v4 v4.3.12 // indirect
	github.com/vmihailenco/tagparser v0.1.2 // indirect
	github.com/zclconf/go-cty v1.12.1 // indirect
	golang.org/x/crypto v0.0.0-20220622213112-05595931fe9d // indirect
	golang.org/x/net v0.8.0 // indirect
	golang.org/x/sys v0.6.0 // indirect
	golang.org/x/text v0.8.0 // indirect
	google.golang.org/appengine v1.6.7 // indirect
	google.golang.org/genproto v0.0.0-20230306155012-7f2fa6fef1f4 // indirect
	google.golang.org/grpc v1.53.0 // indirect
	google.golang.org/protobuf v1.28.1 // indirect
)<|MERGE_RESOLUTION|>--- conflicted
+++ resolved
@@ -4,11 +4,7 @@
 
 require (
 	//                                             HHMMSS
-<<<<<<< HEAD
 	bitbucket.org/apstrktr/goapstra v0.0.0-20230307221329-e0cbc709008f
-=======
-	bitbucket.org/apstrktr/goapstra v0.0.0-20230307034935-c849692fd0ea
->>>>>>> 647e7682
 	github.com/hashicorp/go-version v1.6.0
 	github.com/hashicorp/terraform-plugin-docs v0.13.0
 	//github.com/hashicorp/terraform-plugin-framework v1.1.2-0.20230210212753-757f96584fde
@@ -16,11 +12,7 @@
 )
 
 //                                                                                        HHMMSS
-<<<<<<< HEAD
 //replace bitbucket.org/apstrktr/goapstra => bitbucket.org/apstrktr/goapstra v0.0.0-20230307171951-5f1d0796a31a
-=======
-//replace bitbucket.org/apstrktr/goapstra => bitbucket.org/apstrktr/goapstra v0.0.0-20230306135312-42211f972286
->>>>>>> 647e7682
 
 require (
 	github.com/hashicorp/terraform-plugin-framework-validators v0.10.0
