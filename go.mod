--- conflicted
+++ resolved
@@ -12,11 +12,8 @@
 )
 
 //                                                                                        HHMMSS
-<<<<<<< HEAD
-replace bitbucket.org/apstrktr/goapstra => bitbucket.org/apstrktr/goapstra v0.0.0-20230309024738-1e48e4f0cadc
-=======
+replace bitbucket.org/apstrktr/goapstra => bitbucket.org/apstrktr/goapstra v0.0.0-20230309163726-26c736fc23a3
 //replace bitbucket.org/apstrktr/goapstra => bitbucket.org/apstrktr/goapstra v0.0.0-20230307171951-5f1d0796a31a
->>>>>>> 9cd8cab2
 
 require (
 	github.com/hashicorp/terraform-plugin-framework-validators v0.10.0
@@ -70,9 +67,5 @@
 	google.golang.org/appengine v1.6.7 // indirect
 	google.golang.org/genproto v0.0.0-20230306155012-7f2fa6fef1f4 // indirect
 	google.golang.org/grpc v1.53.0 // indirect
-<<<<<<< HEAD
 	google.golang.org/protobuf v1.29.0 // indirect
-=======
-	google.golang.org/protobuf v1.28.1 // indirect
->>>>>>> 9cd8cab2
 )