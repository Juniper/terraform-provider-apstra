# Usage notes:
#   tag new release with:
#     git tag vx.x.x
#    build and push with:
#      GPG_FINGERPRINT="<key-fingerprint>" GITHUB_TOKEN="<token>" goreleaser release --rm-dist
#
before:
  hooks:
    - go run github.com/hashicorp/terraform-plugin-docs/cmd/tfplugindocs
    - git update-index --refresh && git diff-index --quiet HEAD --
builds:
- env:
    # goreleaser does not work with CGO, it could also complicate
    # usage by users in CI/CD systems like Terraform Cloud where
    # they are unable to install libraries.
    - CGO_ENABLED=0
  mod_timestamp: '{{ .CommitTimestamp }}'
  flags:
    - -trimpath
  ldflags:
    - '-s -w -X terraform-provider-apstra/apstra.tag={{.Version}} -X terraform-provider-apstra/apstra.commit={{.Commit}}'
  goos:
#    - freebsd
    - windows
    - linux
    - darwin
  goarch:
    - amd64
    - '386'
#    - arm
    - arm64
#  ignore:
#    - goos: darwin
#      goarch: '386'
  binary: '{{ .ProjectName }}_v{{ .Version }}'
archives:
- format: zip
  name_template: '{{ .ProjectName }}_{{ .Version }}_{{ .Os }}_{{ .Arch }}'
checksum:
  extra_files:
    - glob: 'terraform-registry-manifest.json'
      name_template: '{{ .ProjectName }}_{{ .Version }}_manifest.json'
  name_template: '{{ .ProjectName }}_{{ .Version }}_SHA256SUMS'
  algorithm: sha256
signs:
  - artifacts: checksum
    args:
      # if you are using this in a GitHub action or some other automated pipeline, you
      # need to pass the batch flag to indicate it's not interactive.
      - "--batch"
      - "--local-user"
      - "{{ .Env.GPG_FINGERPRINT }}" # set this environment variable for your signing key
      - "--output"
      - "${signature}"
      - "--detach-sign"
      - "${artifact}"
release:
  extra_files:
    - glob: 'terraform-registry-manifest.json'
      name_template: '{{ .ProjectName }}_{{ .Version }}_manifest.json'
<<<<<<< HEAD
  # Setting `true` below allows us to manually examine the release before making it live.
  # The final step then is to click buttons in the releases area of the github web UI.
  draft: true
=======
  # If you want to manually examine the release before its live, uncomment this line:
  draft: false
>>>>>>> 81c9b005
changelog:
  skip: true<|MERGE_RESOLUTION|>--- conflicted
+++ resolved
@@ -58,13 +58,8 @@
   extra_files:
     - glob: 'terraform-registry-manifest.json'
       name_template: '{{ .ProjectName }}_{{ .Version }}_manifest.json'
-<<<<<<< HEAD
   # Setting `true` below allows us to manually examine the release before making it live.
   # The final step then is to click buttons in the releases area of the github web UI.
   draft: true
-=======
-  # If you want to manually examine the release before its live, uncomment this line:
-  draft: false
->>>>>>> 81c9b005
 changelog:
   skip: true